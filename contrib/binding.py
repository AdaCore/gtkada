--- conflicted
+++ resolved
@@ -628,11 +628,7 @@
                 default = '""'
 
             if (p.get("scope", "") in ("notified", "call", "async")
-<<<<<<< HEAD
-                or p.get("closure", "") != ""):
-=======
                     or p.get("closure", "") != ""):
->>>>>>> 1b954385
 
                 # "async" means a callback with no closure. As a special case,
                 # we ignore it for destroy callbacks, since they are already
@@ -2259,14 +2255,7 @@
             decl += base + ';\n'
             body += base + " is\nbegin\n"
 
-<<<<<<< HEAD
-            if self.is_gobject or self.is_boxed:
-                body += "return Get_Object (R);"
-            else:
-                # a proxy
-=======
             if isinstance(ctype, Proxy):
->>>>>>> 1b954385
                 body += "return Glib.To_Address (Glib.C_Proxy (R));"
             else:
                 body += "return Get_Object (R);"
@@ -2752,12 +2741,6 @@
         for ctype, enum, prefix, asbitfield, ignore in \
              self.gtkpkg.enumerations():
 
-<<<<<<< HEAD
-        for ctype, enum, prefix, asbitfield, ignore in \
-             self.gtkpkg.enumerations():
-
-=======
->>>>>>> 1b954385
             self.enumeration_binding(
                 section, ctype, enum, prefix, asbitfield=asbitfield,
                 ignore=ignore)
