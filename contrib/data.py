"""This package contains data which must be edited by hand when adding new
   bindings.
"""

from adaformat import *

# General packages that don't depend on others and must be processed first

enums = ("GtkEnums",
         "PangoEnums",
         )

# List of interfaces to bind. These are processed before the widgets themselves
# These are GIR names

interfaces = (
    "Actionable",
    "Activatable",
<<<<<<< HEAD
    #  "AppChooser",
=======
    # "AppChooser",
>>>>>>> 1b954385
    "--Atk.ImplementorIface",
    "Buildable",
    "CellEditable",
    "CellLayout",
    "ColorChooser",
    "Editable",
    "FileChooser",
    "FontChooser",
    "Icon",
    "Orientable",
    "PrintOperationPreview",
    "RecentChooser",
    "Scrollable",
    "StyleProvider",
    "ToolShell",
    "TreeDragDest",
    "TreeDragSource",
    "TreeSortable",
    "TreeModel",

    "Action",
    "ActionGroup",
    "ActionMap",
<<<<<<< HEAD
    "--AppInfo",               # Not tested yet, from Gio
    "--AsyncInitable",         # Not tested yet, from Gio
    "--AsyncResult",           # Not tested yet, from Gio
    "--Converter",             # Not tested yet, from Gio
    "--DBusInterface",         # Not tested yet, from Gio
    "--DBusObject",            # Not tested yet, from Gio
    "--DBusObjectManager",     # Not tested yet, from Gio
    "--DesktopAppInfoLookup",  # Not tested yet, from Gio
    "--Drive",                 # Not tested yet, from Gio
    "--File",                  # Not tested yet, from Gio
    "--FileDescriptorBased",   # Not tested yet, from Gio
    "--Initable",              # Not tested yet, from Gio
    "--LoadableIcon",          # Not tested yet, from Gio
    "--Mount",                 # Not tested yet, from Gio
    "--NetworkMonitor",        # Not tested yet, from Gio
    "--PollableInputStream",   # Not tested yet, from Gio
    "--PollableOutputStream",  # Not tested yet, from Gio
    "--Proxy",                 # Not tested yet, from Gio
    "--ProxyResolver",         # Not tested yet, from Gio
    "--RemoteActionGroup",     # Not tested yet, from Gio
    "--Seekable",              # Not tested yet, from Gio
    "--SocketConnectable",     # Not tested yet, from Gio
    "--TlsBackend",            # Not tested yet, from Gio
    "--TlsClientConnection",   # Not tested yet, from Gio
    "--TlsFileDatabase",       # Not tested yet, from Gio
    "--TlsServerConnection",   # Not tested yet, from Gio
    "--Volume"                 # Not tested yet, from Gio
=======
    "--AppInfo",  # Not tested yet, from Gio
    "--AsyncInitable",  # Not tested yet, from Gio
    "--AsyncResult",  # Not tested yet, from Gio
    "--Converter",  # Not tested yet, from Gio
    "--DBusInterface",  # Not tested yet, from Gio
    "--DBusObject",  # Not tested yet, from Gio
    "--DBusObjectManager",  # Not tested yet, from Gio
    "--DesktopAppInfoLookup",  # Not tested yet, from Gio
    "--Drive",  # Not tested yet, from Gio
    "--File",  # Not tested yet, from Gio
    "--FileDescriptorBased",  # Not tested yet, from Gio
    "--Initable",  # Not tested yet, from Gio
    "--LoadableIcon",  # Not tested yet, from Gio
    "--Mount",  # Not tested yet, from Gio
    "--NetworkMonitor",  # Not tested yet, from Gio
    "--PollableInputStream",  # Not tested yet, from Gio
    "--PollableOutputStream",  # Not tested yet, from Gio
    "--Proxy",  # Not tested yet, from Gio
    "--ProxyResolver",  # Not tested yet, from Gio
    "--RemoteActionGroup",  # Not tested yet, from Gio
    "--Seekable",  # Not tested yet, from Gio
    "--SocketConnectable",  # Not tested yet, from Gio
    "--TlsBackend",  # Not tested yet, from Gio
    "--TlsClientConnection",  # Not tested yet, from Gio
    "--TlsFileDatabase",  # Not tested yet, from Gio
    "--TlsServerConnection",  # Not tested yet, from Gio
    "--Volume",  # Not tested yet, from Gio
>>>>>>> 1b954385
)

# List of widgets to bind.
# Contains C type names.
# Start the name with -- for objects we do not want to bind

binding = ("--GdkAtom",   # No binding necessary, too low-level
           "GdkCursor",
           "GdkDevice",
           "GdkDeviceManager",
           "GdkDisplay",
           "GdkDragContext",
           "GdkEvent",
           "GdkFrameClock",
           "GdkFrameTimings",
           "GdkRGBA",
           "GdkScreen",
           "GdkWindow",

           "GApplication",
           "GApplicationCommandLine",
<<<<<<< HEAD
           "--GBytes",                  # Function returning arrays
           "--GBufferedInputStream",    # Not tested yet, from Gio
           "--GBufferedOutputStream",   # Not tested yet, from Gio
           "GCancellable",
           "--GCharsetConverter",       # Not tested yet, from Gio
           "--GConverterInputStream",   # Not tested yet, from Gio
           "--GConverterOutputStream",  # Not tested yet, from Gio
           "--GCredentials",            # Not tested yet, from Giov
           "--GDBusActionGroup",        # Not tested yet, from Gio
           "--GDBusAnnotationInfo",     # Not tested yet, from Gio
=======
           "--GBytes",   # Function returning arrays
           "--GBufferedInputStream",  # Not tested yet, from Gio
           "--GBufferedOutputStream",  # Not tested yet, from Gio
           "GCancellable",
           "--GCharsetConverter",  # Not tested yet, from Gio
           "--GConverterInputStream",  # Not tested yet, from Gio
           "--GConverterOutputStream",  # Not tested yet, from Gio
           "--GCredentials",  # Not tested yet, from Giov
           "--GDBusActionGroup",  # Not tested yet, from Gio
           "--GDBusAnnotationInfo",  # Not tested yet, from Gio
>>>>>>> 1b954385
           "--GDBusArgInfo",  # Not tested yet, from Gio
           "--GDBusAuthObserver",  # Not tested yet, from Gio
           "--GDBusConnection",  # Not tested yet, from Gio
           "--GDBusInterfaceInfo",  # Not tested yet, from Gio
           "--GDBusInterfaceSkeleton",  # Not tested yet, from Gio
           "--GDBusMenuModel",  # Not tested yet, from Gio
           "--GDBusMessage",  # Not tested yet, from Gio
           "--GDBusMethodInfo",  # Not tested yet, from Gio
           "--GDBusMethodInvocation",  # Not tested yet, from Gio
           "--GDBusNodeInfo",  # Not tested yet, from Gio
           "--GDBusObjectManagerClient",  # Not tested yet, from Gio
           "--GDBusObjectManagerServer",  # Not tested yet, from Gio
           "--GDBusObjectProxy",  # Not tested yet, from Gio
           "--GDBusObjectSkeleton",  # Not tested yet, from Gio
           "--GDBusPropertyInfo",  # Not tested yet, from Gio
           "--GDBusProxy",  # Not tested yet, from Gio
           "--GDBusServer",  # Not tested yet, from Gio
           "--GDBusSignalInfo",  # Not tested yet, from Gio
           "--GDataInputStream",  # Not tested yet, from Gio
           "--GDataOutputStream",  # Not tested yet, from Gio
           "--GDesktopAppInfo",  # Not tested yet, from Gio
           "--GEmblem",  # Not tested yet, from Gio
           "--GEmblemedIcon",  # Not tested yet, from Gio
           "--GFileAttributeInfoList",  # Not tested yet, from Gio
           "--GFileAttributeMatcher",  # Not tested yet, from Gio
           "--GFileEnumerator",  # Not tested yet, from Gio
           "--GFileIOStream",  # Not tested yet, from Gio
           "--GFileIcon",  # Not tested yet, from Gio
           "--GFileInfo",  # Not tested yet, from Gio
           "--GFileInputStream",  # Not tested yet, from Gio
           "--GFileMonitor",  # Not tested yet, from Gio
           "--GFileOutputStream",  # Not tested yet, from Gio
           "--GFilenameCompleter",  # Not tested yet, from Gio
           "--GFilterInputStream",  # Not tested yet, from Gio
           "--GFilterOutputStream",  # Not tested yet, from Gio
           "--GIOExtension",  # Not tested yet, from Gio
           "--GIOExtensionPoint",  # Not tested yet, from Gio
           "--GIOModule",  # Not tested yet, from Gio
           "--GIOModuleScope",  # Not tested yet, from Gio
           "--GIOSchedulerJob",  # Not tested yet, from Gio
           "--GIOStream",  # Not tested yet, from Gio
           "--GInetAddress",  # Not tested yet, from Gio
           "--GInetAddressMask",  # Not tested yet, from Gio
           "--GInetSocketAddress",  # Not tested yet, from Gio
           "--GInputStream",  # Not tested yet, from Gio
           "--GMemoryInputStream",  # Not tested yet, from Gio
           "--GMemoryOutputStream",  # Not tested yet, from Gio
           "GMenuModel",  # Not tested yet, from Gio
           "GMenu",  # Not tested yet, from Gio
           "GMenuAttributeIter",  # Not tested yet, from Gio
           "GMenuItem",  # Not tested yet, from Gio
           "GMenuLinkIter",  # Not tested yet, from Gio
           "--GMountOperation",  # Not tested yet, from Gio
           "--GNativeVolumeMonitor",  # Not tested yet, from Gio
           "--GNetworkAddress",  # Not tested yet, from Gio
           "--GNetworkService",  # Not tested yet, from Gio
<<<<<<< HEAD
           "--GOutputStream",  # Not tested yet, from Gio
           "GOptionContext",
=======
           "GNotification",
           "--GOutputStream",  # Not tested yet, from Gio
           "GOptionContext",

           "--GParamSpec",   # Bound manually
           "--GParamSpecBoolean",   # Bound manually
           "--GParamSpecBoxed",   # Bound manually
           "--GParamSpecChar",   # Bound manually
           "--GParamSpecDouble",   # Bound manually
           "--GParamSpecEnum",   # Bound manually
           "--GParamSpecFlags",   # Bound manually
           "--GParamSpecFloat",   # Bound manually
           "--GParamSpecGType",   # Bound manually
           "--GParamSpecInt",   # Bound manually
           "--GParamSpecInt64",   # Bound manually
           "--GParamSpecLong",   # Bound manually
           "--GParamSpecObject",   # Bound manually
           "--GParamSpecOverride",   # Bound manually
           "--GParamSpecParam",   # Bound manually
           "--GParamSpecPointer",   # Bound manually
           "--GParamSpecPool",   # Bound manually
           "--GParamSpecString",   # Bound manually
           "--GParamSpecUChar",   # Bound manually
           "--GParamSpecUInt",   # Bound manually
           "--GParamSpecUInt64",   # Bound manually
           "--GParamSpecULong",   # Bound manually
           "--GParamSpecUnichar",   # Bound manually
           "--GParamSpecValueArray",   # Bound manually
           "--GParamSpecVariant",   # Bound manually

>>>>>>> 1b954385
           "--GPermission",  # Not tested yet, from Gio
           "--GProxyAddress",  # Not tested yet, from Gio
           "--GProxyAddressEnumerator",  # Not tested yet, from Gio
           "--GResolver",  # Not tested yet, from Gio
           "--GResource",  # Not tested yet, from Gio
           "--GSettings",  # Not tested yet, from Gio
           "--GSettingsSchema",  # Not tested yet, from Gio
           "--GSettingsSchemaSource",  # Not tested yet, from Gio
           "GSimpleAction",
           "GSimpleActionGroup",
           "--GSimpleAsyncResult",  # Not tested yet, from Gio
           "--GSimplePermission",  # Not tested yet, from Gio
           "--GSocket",  # Not tested yet, from Gio
           "--GSocketAddress",  # Not tested yet, from Gio
           "--GSocketAddressEnumerator",  # Not tested yet, from Gio
           "--GSocketClient",  # Not tested yet, from Gio
           "--GSocketConnection",  # Not tested yet, from Gio
           "--GSocketControlMessage",  # Not tested yet, from Gio
           "--GSocketListener",  # Not tested yet, from Gio
           "--GSocketService",  # Not tested yet, from Gio
           "--GSource",   # Manually bound in Glib.Main
           "--GSrvTarget",  # Not tested yet, from Gio
           "--GStaticResource",  # Not tested yet, from Gio
           "GString",
           "--GTcpConnection",  # Not tested yet, from Gio
           "--GTcpWrapperConnection",  # Not tested yet, from Gio
           "--GThemedIcon",  # Not tested yet, from Gio
           "--GThreadedSocketService",  # Not tested yet, from Gio
           "--GTlsCertificate",  # Not tested yet, from Gio
           "--GTlsConnection",  # Not tested yet, from Gio
           "--GTlsDatabase",  # Not tested yet, from Gio
           "--GTlsInteraction",  # Not tested yet, from Gio
           "--GTlsPassword",  # Not tested yet, from Gio
           "--GUnixConnection",  # Not tested yet, from Gio
           "--GUnixCredentialsMessage",  # Not tested yet, from Gio
           "--GUnixFDList",  # Not tested yet, from Gio
           "--GUnixFDMessage",  # Not tested yet, from Gio
           "--GUnixInputStream",  # Not tested yet, from Gio
           "--GUnixMountMonitor",  # Not tested yet, from Gio
           "--GUnixMountPoint",  # Not tested yet, from Gio
           "--GUnixOutputStream",  # Not tested yet, from Gio
           "--GUnixSocketAddress",  # Not tested yet, from Gio
           "GVariant",
           "GVariantIter",
           "GVariantType",
           "--GVfs",  # Not tested yet, from Gio
           "--GVolumeMonitor",  # Not tested yet, from Gio
           "--GZlibCompressor",  # Not tested yet, from Gio
           "--GZlibDecompressor",  # Not tested yet, from Gio

           "--PangoAttrIterator",
           "PangoAttrList",
           "PangoAttribute",
           "--PangoColor",
           "PangoContext",
           "PangoCoverage",
           "PangoFont",
           "PangoFontDescription",
           "PangoFontFace",
           "PangoFontFamily",
           "PangoFontMap",
           "PangoFontMetrics",
           "PangoFontset",
           "--PangoGlyphItem",
           "--PangoGlyphItemIter",
           "--PangoGlyphString",
           "--PangoItem",
           "--PangoRenderer",
           "--PangoScriptIter",
           "PangoLanguage",
           "PangoLayout",
           "PangoLayoutIter",
           "PangoLayoutLine",
           "PangoMatrix",
           "PangoTabArray",

           "GtkAboutDialog",
           "GtkAccelGroup",
           "GtkAccelLabel",
           "GtkAccelMap",
<<<<<<< HEAD
           # "GtkAccessible",  # Needs ATK
=======
           "--GtkAccessible",  # Needs ATK
>>>>>>> 1b954385
           "GtkAction",
           "GtkActionGroup",
           "GtkActionBar",
           "GtkAdjustment",
           "GtkAlignment",
<<<<<<< HEAD
           # "GtkAppChooserButton",  # Needs GFile
           # "GtkAppChooserDialog",  # Needs GFile
           # "GtkAppChooserWidget",  # Needs GFile
=======
           "--GtkAppChooserButton",  # Needs GFile
           "--GtkAppChooserDialog",  # Needs GFile
           "--GtkAppChooserWidget",  # Needs GFile
>>>>>>> 1b954385
           "GtkApplication",
           "GtkApplicationWindow",
           "GtkArrow",
           "--GtkArrowAccessible",  # We do not support atk
           "GtkAspectFrame",
           "GtkAssistant",
           "GtkBin",
           "GtkBindingEntry",
           "GtkBindingSet",
           "GtkBorder",
           "GtkBox",
           "--GtkBooleanCellAccessible",  # We do not support atk
           "GtkBuilder",
           "GtkButton",
           "--GtkButtonAccessible",  # We do not support atk
           "GtkButtonBox",
           "GtkCalendar",
           "--GtkCellAccessible",  # We do not support atk
           "GtkCellArea",
           "GtkCellAreaBox",
           "--GtkCellAreaClass",
           "GtkCellAreaContext",
           "GtkCellRenderer",
           "GtkCellRendererAccel",
           "--GtkCellRendererClass",  # Useless in Ada
           "GtkCellRendererCombo",
           "GtkCellRendererPixbuf",
           "GtkCellRendererProgress",
           "GtkCellRendererSpin",
           "GtkCellRendererSpinner",
           "GtkCellRendererText",
           "GtkCellRendererToggle",
           "GtkCellView",
           "GtkCheckButton",
           "GtkCheckMenuItem",
           "--GtkCheckMenuItemAccessible",  # We do not support atk
           "GtkClipboard",
           "GtkColorButton",
           "GtkColorChooserDialog",
           "GtkColorChooserWidget",
           "GtkColorSelection",
           "GtkColorSelectionDialog",
           "GtkComboBox",
           "--GtkComboBoxAccessible",  # We do not support atk
           "GtkComboBoxText",
           "GtkContainer",
           "--GtkContainerAccessible",  # We do not support atk
           "--GtkContainerCellAccessible",  # We do not support atk
           "--GtkContainerClass",
           "GtkCssProvider",
           "GtkCssSection",
           "GtkDialog",
           "GtkDrawingArea",
           "GtkEntry",
           "--GtkEntryAccessible",  # We do not support atk
           "GtkEntryBuffer",
           "GtkEntryCompletion",
           "--GtkEntryIconAccessible",  # We do not support atk
           "GtkEventBox",
           "GtkEventController",
           "GtkExpander",
           "--GtkExpanderAccessible",  # We do not support atk
           "GtkFileChooserButton",
           "GtkFileChooserDialog",
           "GtkFileChooserWidget",
           "GtkFileFilter",
           "GtkFixed",
           "GtkFlowBox",
           "--GtkFlowBoxAccessible",  # We do not support atk
           "GtkFlowBoxChild",
           "--GtkFlowBoxChildAccessible",  # We do not support atk
           "GtkFontButton",
           "GtkFontChooserDialog",
           "GtkFontChooserWidget",
           "GtkFontSelection",
           "GtkFontSelectionDialog",
           "GtkFrame",
           "--GtkFrameAccessible",  # We do not support atk
           "GtkGesture",
           "GtkGestureDrag",
           "GtkGestureLongPress",
           "GtkGestureMultiPress",
           "GtkGesturePan",
           "GtkGestureRotate",
           "GtkGestureSingle",
           "GtkGestureSwipe",
           "GtkGestureZoom",
           "GtkGradient",
           "GtkGrid",
           "GtkHandleBox",
           "GtkHBox",
           "GtkHButtonBox",
           "GtkHeaderBar",
           "GtkHPaned",
           "GtkHScale",
           "GtkHScrollbar",
           "GtkHSeparator",
           "GtkHSV",
           "GtkIconFactory",
           "GtkIconInfo",
           "GtkIconSet",
           "GtkIconSource",
           "GtkIconTheme",
           "GtkIconView",
           "--GtkIconViewAccessible",  # We do not support atk
           "GtkIMContext",
           "GtkIMContextSimple",
           "GtkIMMulticontext",
           "GtkImage",
           "--GtkImageAccessible",  # We do not support atk
           "--GtkImageCellAccessible",  # We do not support atk
           "GtkImageMenuItem",
           "GtkInfoBar",
           "GtkInvisible",
           "GtkLabel",
           "--GtkLabelAccessible",  # We do not support atk
           "GtkLayout",
           "GtkLevelBar",
           "--GtkLevelBarAccessible",  # We do not support atk
           "GtkLinkButton",
           "--GtkLinkButtonAccessible",  # We do not support atk
           "GtkListBox",
           "--GtkListBoxAccessible",  # We do not support atk
           "GtkListBoxRow",
           "--GtkListBoxRowAccessible",  # We do not support atk
           "GtkListStore",
           "--GtkLockButton",  # requires GPermission
           "--GtkLockButtonAccessible",  # We do not support atk
           "GtkMain",
           "GtkMisc",
           "GtkMenu",
           "--GtkMenuAccessible",  # We do not support atk
           "GtkMenuBar",
           "GtkMenuButton",
           "--GtkMenuButtonAccessible",  # We do not support atk
           "GtkMenuItem",
           "--GtkMenuItemAccessible",  # We do not support atk
           "GtkMenuShell",
           "--GtkMenuShellAccessible",  # We do not support atk
           "GtkMenuToolButton",
           "GtkMessageDialog",
<<<<<<< HEAD
           # "GtkMountOperation",  # Requires a lot of GIO
=======
           "--GtkMountOperation",  # Requires a lot of GIO
>>>>>>> 1b954385
           "GtkNotebook",
           "--GtkNotebookAccessible",  # We do not support atk
           "--GtkNotebookPageAccessible",  # We do not support atk
           "--GtkNumerableIcon",   # Requires a lot of GIO
           "GtkOffscreenWindow",
           "GtkOverlay",
           "GtkPaned",
           "--GtkPanedAccessible",  # We do not support atk
           "GtkPageSetup",
           "GtkPaperSize",
           "--GtkPlacesSidebar",  # Requires GFile
           "GtkPopover",
           "--GtkPopoverAccessible",  # We do not support atk
           "GtkPrintContext",
           "GtkPrintOperation",
           "GtkPrintSettings",
           "--GtkPlug",  # X11-specific, no binding
           "GtkProgressBar",
           "--GtkProgressBarAccessible",  # We do not support atk
           "GtkRadioAction",
           "GtkRadioButton",
           "--GtkRadioButtonAccessible",  # We do not support atk
           "GtkRadioMenuItem",
           "--GtkRadioMenuItemAccessible",  # We do not support atk
           "GtkRadioToolButton",
           "GtkRange",
<<<<<<< HEAD
=======
           "--GtkRangeAccessible",  # We do not support atk
>>>>>>> 1b954385
           "--GtkRcStyle",  # manual binding for these deprecated routines
           "GtkRecentAction",
           "GtkRecentChooserDialog",
           "GtkRecentChooserMenu",
           "GtkRecentChooserWidget",
           "GtkRecentFilter",
           "GtkRecentInfo",
           "GtkRecentManager",
           "--GtkRendererCellAccessible",  # We do not support atk
           "GtkRevealer",
           "GtkScale",
           "--GtkScaleAccessible",  # We do not support atk
           "GtkScaleButton",
           "--GtkScaleButtonAccessible",  # We do not support atk
           "GtkSearchBar",
           "GtkSearchEntry",
           "GtkSelectionData",
           "GtkSeparator",
           "GtkSeparatorMenuItem",
           "GtkSeparatorToolItem",
           "GtkSizeGroup",
           "GtkScrollbar",
           "GtkScrolledWindow",
           "--GtkScrolledWindowAccessible",  # We do not support atk
           "GtkSettings",
           "--GtkSocket",  # X11-specific, no binding
           "GtkSpinner",
           "--GtkSpinnerAccessible",  # We do not support atk
           "GtkSpinButton",
           "--GtkSpinButtonAccessible",  # We do not support atk
           "GtkStack",
           "GtkStackSwitcher",
           "GtkStatusbar",
           "--GtkStatusbarAccessible",  # We do not support atk
           "GtkStatusIcon",
           "GtkStockItem",
           "GtkStyle",
           "GtkStyleContext",
           "GtkStyleProperties",
           "GtkSwitch",
           "--GtkSwitchAccessible",  # We do not support atk
           "GtkSymbolicColor",
           "GtkTable",
           "GtkTargetEntry",
           "GtkTargetList",
           "GtkTearoffMenuItem",
           "GtkTextAttributes",
           "GtkTextBuffer",
           "--GtkTextCellAccessible",  # We do not support atk
           "GtkTextChildAnchor",
           "GtkTextIter",
           "GtkTextMark",
           "GtkTextTag",
           "GtkTextTagTable",
           "GtkTextView",
           "--GtkTextViewAccessible",  # We do not support atk
           "GtkThemingEngine",
           "GtkTreeIter",
           "GtkTreeModelFilter",
           "GtkTreeModelSort",
           "GtkTreePath",
           "GtkTreeRowReference",
           "GtkTreeSelection",
           "GtkTreeStore",
           "GtkTreeView",
           "--GtkTreeViewAccessible",  # We do not support atk
           "GtkTreeViewColumn",
           "GtkToggleAction",
           "GtkToggleButton",
           "--GtkToggleButtonAccessible",  # We do not support atk
           "GtkToggleToolButton",
           "GtkToolButton",
           "GtkToolbar",
           "GtkToolItem",
           "GtkToolItemGroup",
           "GtkTooltip",
           "GtkToolPalette",
           "--GtkToplevelAccessible",  # We do not support atk
           "GtkUIManager",
           "GtkVBox",
           "GtkVButtonBox",
           "GtkVPaned",
           "GtkVScale",
           "GtkVScrollbar",
           "GtkVSeparator",
           "GtkViewport",
           "GtkVolumeButton",
           "GtkWidget",
           "--GtkWidgetAccessible",  # We do not support atk
           "GtkWidgetClass",
           "GtkWindow",
           "--GtkWindowAccessible",  # We do not support atk
           "GtkWindowGroup",
           )

# Handling of functions with user data. The names below are the likely names
# for callback functions that accept user_data. The GIR file doesn't point to
# these specific parameters.

user_data_params = ["Data", "Func_Data", "User_Data", "D", "Search_Data"]
destroy_data_params = ["destroy", "func_notify"]

# Maps c methods to Ada subprograms or enumeration (for docs).
# All methods that are generated automatically will be added
# as they are processed.

naming.cname_to_adaname = {
    "gtk_show_uri":                 "gtk_show_uri()",
    "gtk_icon_factory_add_default": "Gtk.Icon_Factory.Add_Default",
    "gtk_icon_factory_add":         "Gtk.Icon_Factory.Add",
    "gdk_pixbuf_new_from_data":     "Gdk.Pixbuf.Gdk_New_From_Data",
    "gdk_pixbuf_new_from_file":     "Gdk.Pixbuf.Gdk_New_From_File",
    "gdk_pixbuf_new_from_xpm_data": "Gdk.Pixbuf.Gdk_New_From_Xpm_Data",
    "gdk_pixbuf_animation_new_from_file":
                                    "Gdk.Pixbuf.Gdk_New_From_File",
    "gdk_pixbuf_new":               "Gdk.Pixbuf.Gdk_New",
    "gdk_pixbuf_new_subpixbuf":     "Gdk.Pixbuf.Gdk_New_Subpixbuf",
    "gtk_drag_finish":              "Gtk.Dnd.Finish",

    "TRUE": "True",
    "FALSE": "False",
    "NULL": "null",

    "GDK_2BUTTON_PRESS": "Gdk_2button_Press",
    "GDK_3BUTTON_PRESS": "Gdk_3button_Press",
    "GDK_EVENT_LAST": None,

    # ??? Doesn't exist
    "gtk_activatable_get_action": "Gtk.Activatable.Get_Action",
}

# Maps GIR's "name" to a "c:type". This isn't needed for the classes
# themselves, since this is automatically read from the GIR file.
# Mostly used for properties. The values must correspond to entries in
# self.type_exceptions.

naming.girname_to_ctype = {
    "GdkPixbuf.Pixbuf":    "GdkPixbuf",
    "Pango.EllipsizeMode": "PangoEllipsizeMode",
    "Pango.FontDescription": "PangoFontDescription*",
    "Pango.AttrList":      "PangoAttrList",
    "Gio.Action":          "Action",
    "Gio.ActionGroup":     "ActionGroup",
    "Gio.ActionMap":       "ActionMap",
    "Gio.Application":     "GApplication",
    "Gio.ApplicationCommandLine": "GApplicationCommandLine",
    "ApplicationCommandLine": "GApplicationCommandLine",
    "Gio.Icon":            "GIcon*",
    "GLib.Variant":        "GVariant",
    "Gdk.Event":           "GdkEvent*",
    "Gdk.EventButton":     "GdkEventButton*",
    "Gdk.EventMotion":     "GdkEventMotion*",
    "Gdk.EventProximity":  "GdkEventProximity*",
    "Gdk.EventAny":        "GdkEventAny*",
    "Gdk.EventConfigure":  "GdkEventConfigure*",
    "Gdk.EventExpose":     "GdkEventExpose*",
    "Gdk.EventKey":        "GdkEventKey*",
    "Gdk.EventCrossing":   "GdkEventCrossing*",
    "Gdk.EventScroll":     "GdkEventScroll*",
    "Gdk.EventSequence":   "GdkEventSequence*",
    "Gdk.EventWindowState": "GdkEventWindowState*",
    "Gdk.EventVisibility":  "GdkEventVisibility*",
    "Gdk.EventSelection":   "GdkEventSelection*",
    "Gdk.EventFocus":       "GdkEventFocus*",
    "Gdk.EventProperty":    "GdkEventProperty*",
    "Gdk.EventGrabBroken":  "GdkEventGrabBroken*",
    "Gdk.EventOwnerChange": "GdkEventOwnerChange*",
    "Gdk.Pixmap":          "GdkPixmap*",
    "Gdk.Image":           "GdkImage*",
    "Gdk.DragContext":     "GdkDragContext",
    "GdkPixbuf.PixbufAnimation": "GdkPixbufAnimation*",
    "Gdk.Bitmap":          "GdkBitmap*",
    "Gdk.Color":           "GdkColor*",
    "Gdk.Screen":          "GdkScreen",
    "Gdk.RGBA":            "GdkRGBA",
    "GObject.Object":      "GObject*",
    "GObject.Closure":     "GClosure*",
    "cairo.Surface":       "cairo_surface_t*",
    "cairo.Context":       "cairo_t*",
    "cairo.RectangleInt":  "cairo_rectangle_int_t*",
    "ModifierType":        "GdkModifierType",
    "PropertyState":       "GdkPropertyState",
    "TreePath":            "GtkTreePath*",
    "TreeModel":           "GtkTreeModel*",
    "GObject.InitiallyUnowned": "GObject*",  # An alias
    "GObject.ParamSpec":   "GParamSpec",
}

# Naming exceptions. In particular maps Ada keywords.

naming.exceptions = {
    "Entry": "GEntry",
    "Type":  "The_Type",
    "Range": "GRange",
    "Delay": "The_Delay",
    "Select": "Gtk_Select",
    "End":   "The_End",
    "Return": "Do_Return",
    "Function": "Func",
    "Digits": "The_Digits",
    "Reverse": "Gtk_Reverse",
    "Raise": "Gdk_Raise",
    "Use": "GUse",
    "Uri": "URI",
    "In": "Gtk_In",

    "Gtk_Imcontext": "Gtk_IM_Context",
    "Gtk_Imcontext_Simple": "Gtk_IM_Context_Simple",
    "Gtk_Immulticontext": "Gtk_IM_Multi_Context",

    "Gtk_Uimanager": "Gtk_UI_Manager",
    "Gicon": "G_Icon",
}

# Maps C types to type descriptions.
# All standard widgets will be added automatically. Only special
# namings are needed here

naming.type_exceptions = {
    "gboolean":          Enum("Boolean",
                              "Glib.Properties.Property_Boolean"),
    "gdouble":  Proxy("Gdouble", "Glib.Properties.Property_Double"),
    "double":   Proxy("Gdouble", "Glib.Properties.Property_Double"),
    "gshort":   Proxy("Gshort",  "Glib.Properties.Property_Int"),
    "int":      Proxy("Gint",    "Glib.Properties.Property_Int"),
    "gint":     Proxy("Gint",    "Glib.Properties.Property_Int",
                      default_record_field="0"),
    "gint8":    Proxy("Gint8",   "Glib.Properties.Property_Int"),
    "gint16":   Proxy("Gint16",  "Glib.Properties.Property_Int"),
    "gint32":   Proxy("Gint32",  "Glib.Properties.Property_Int"),
    "gint64":   Proxy("Gint64",  "Glib.Properties.Property_Int"),
    "guint":    Proxy("Guint",   "Glib.Properties.Property_Uint"),
    "guint8":   Proxy("Guint8",  "Glib.Properties.Property_Uint"),
    "guint16":  Proxy("Guint16", "Glib.Properties.Property_Uint"),
    "guint32":  Proxy("Guint32", "Glib.Properties.Property_Uint"),
    "guint64":  Proxy("Guint64", "Glib.Properties.Property_Uint"),
    "gfloat":   Proxy("Gfloat",  "Glib.Properties.Property_Float"),
    "glong":    Proxy("Glong",   "Glib.Properties.Property_Long"),
    "gulong":   Proxy("Gulong"),
    "gsize":    Proxy("Gsize"),
    "gssize":   Proxy("Gssize"),
    "gunichar": Proxy("Gunichar"),
    "gchar":    Proxy("Gchar"),
    "guchar":   Proxy("Guchar"),
    "GAppInfo": Proxy("Glib.GApp_Info"),

    # These should not be necessary, but if we don't put them the gnerated
    # binding is wrong (for instance we end up passing Gdk_Event_Record as
    # parameters to functions, or Gdk_RGBA directly to C)
    "GdkRGBA":  Record("Gdk.RGBA.Gdk_RGBA",  # impose casing
                       "Gdk.RGBA.Property_RGBA"),
    "GdkRGBA*":  Proxy("Gdk.RGBA.Gdk_RGBA", "Gdk.RGBA.Property_RGBA",
                       "Gdk.RGBA.Gdk_RGBA_Or_Null"),
    "GdkEvent*": Proxy("Gdk.Event.Gdk_Event", ""),

    "cairo_t*":              Proxy("Cairo.Cairo_Context"),
    "cairo_format_t":        Proxy("Cairo.Cairo_Format"),
    "cairo_rectangle_int_t*": Proxy("Cairo.Region.Cairo_Rectangle_Int"),
    "cairo_content_t":       Proxy("Cairo.Cairo_Content"),
    "cairo_pattern_t*":      Proxy("Cairo.Cairo_Pattern"),
    "cairo_surface_t*":      Proxy("Cairo.Cairo_Surface"),
    "cairo_region_t*":       Proxy("Cairo.Region.Cairo_Region"),
    "cairo_font_options_t":  Proxy("Cairo.Cairo_Font_Options"),

    "GtkWidgetClass":    Proxy("Glib.Object.GObject_Class"),
    "GtkWidgetClass*":   Proxy("Glib.Object.GObject_Class"),

    # Force mapping to a Proxy. This is also hard-coded in GITClass.__init__
    "PangoFontDescription": Proxy("Pango.Font.Pango_Font_Description",
                                  "Pango.Font.Property_Font_Description"),
    "PangoFontDescription*": Proxy("Pango.Font.Pango_Font_Description",
                                   "Pango.Font.Property_Font_Description"),
    "GtkTreeIter*":    Record("Gtk.Tree_Model.Gtk_Tree_Iter",
                              val_or_null="Iter_Or_Null"),
    "GtkTextIter*":    Record("Gtk.Text_Iter.Gtk_Text_Iter",
                              val_or_null="Iter_Or_Null"),
    "PangoAttribute": Proxy("Pango.Attributes.Pango_Attribute"),
    "PangoAttribute*": Proxy("Pango.Attributes.Pango_Attribute"),

    "GError*":           Proxy("Glib.Error.GError"),
    "GObject*":          GObject("Glib.Object.GObject"),
    "GClosure*":         Proxy("System.Address", ""),
    "GInitiallyUnowned": GObject("Glib.Object.GInitiallyUnowned"),
    "GIcon*":            Proxy("Glib.G_Icon.G_Icon"),
    "GValue":            Proxy("Glib.Values.GValue", ""),
    "GdkAtom":           Proxy("Gdk.Types.Gdk_Atom"),
    "GVariantType":      Proxy("Glib.Variant.Gvariant_Type"),
    "GVariantType*":     Proxy("Glib.Variant.Gvariant_Type"),
    "GVariantIter":      Proxy("Glib.Variant.Gvariant_Iter"),

    # Proper generation of lists
    "GdkEventSequence":  Proxy("Gdk.Event.Gdk_Event_Sequence"),

    # Specific to this binding generator (referenced from binding.xml)
    "VisualList":  List("Gdk.Visual.Gdk_Visual_List.Glist"),
    "ObjectList":  List("Glib.Object.Object_Simple_List.Glist"),
    "ObjectSList": List("Glib.Object.Object_List.GSlist"),
    "StringList":  List("Gtk.Enums.String_List.Glist"),
    "StringSList": List("Gtk.Enums.String_SList.GSlist"),
    "TreePathList": List("Gtk.Tree_Model.Gtk_Tree_Path_List.Glist"),
    "TextTagList": List("Gtk.Text_Tag.Text_Tag_List.GSlist"),
    "DeviceList": List("Gdk.Device.Device_List.Glist"),

    "gpointer":       Proxy("System.Address", "",
                            default_record_field="System.Null_Address"),
    "GDestroyNotify": Proxy("Glib.G_Destroy_Notify_Address"),
    "GQuark":        Proxy("Glib.GQuark"),
    "GObject":       Proxy("Glib.Object.GObject"),
    "GParamSpec":    Proxy("Glib.Param_Spec"),
    "GClosure":      Proxy("GClosure"),
    "GConnectFlags": Proxy("Glib.G_Connect_Flags"),
    "GSource":       Proxy("Glib.Main.G_Source"),

    "WidgetPath*":     Proxy("Gtk.Widget.Widget_Path"),

    # ??? Shouldn't we use a naming exception instead ?
    "GtkStatusbar":    GObject("Gtk.Status_Bar.Gtk_Status_Bar"),

    "GtkRcStyle":      GObject("Gtk.Rc.Gtk_Rc_Style"),

    "GtkTreeViewRowSeparatorFunc":
        Callback("Gtk.Tree_View.Gtk_Tree_View_Row_Separator_Func"),

    "GKeyFile*":           Proxy("Glib.Key_File.G_Key_File"),

    "GdkColor*": Proxy("Gdk.Color.Gdk_Color",
                       "Gdk.Color.Property_Gdk_Color",
                       "Gdk.Color.Gdk_Color_Or_Null"),
    "GdkDragContext":     GObject("Gdk.Drag_Contexts.Drag_Context"),
    "GdkFont":            Proxy("Gdk.Font.Gdk_Font"),
    "GdkVisual*":         Proxy("Gdk.Visual.Gdk_Visual"),
    "GdkPixmap*":         Proxy("Gdk.Pixmap.Gdk_Pixmap"),
    "GdkBitmap*":         Proxy("Gdk.Bitmap.Gdk_Bitmap"),
    "GdkImage*":          Proxy("Gdk.Image.Gdk_Image"),
    "GdkPixbuf":          GObject("Gdk.Pixbuf.Gdk_Pixbuf"),
    "GdkPixbufAnimation*": Proxy("Gdk.Pixbuf.Gdk_Pixbuf_Animation"),

    "GdkRectangle*":      Proxy("Gdk.Rectangle.Gdk_Rectangle"),

    # in gdkevents.h
    "GdkRectangle":      Proxy("Gdk.Rectangle.Gdk_Rectangle"),

    # ??? The above should not be needed, we should infer it from the Gir.
    # we need it to generate the "Stub" object in Gdk.Device.Get_Position
    "Gdk.ModifierType":   Proxy("Gdk.Types.Gdk_Modifier_Type"),
    "GdkModifierType":    Proxy("Gdk.Types.Gdk_Modifier_Type"),
    "GdkKeyType":         Proxy("Gdk.Types.Gdk_Key_Type"),
    "GdkWindowAttr*":     Proxy("Gdk.Gdk_Window_Attr"),

    # Override type: we do not want to show they derive from GObject
    "GdkCursor":         Proxy("Gdk.Gdk_Cursor"),
    "GdkCursor*":        Proxy("Gdk.Gdk_Cursor"),
    "GdkWindow":         Proxy("Gdk.Gdk_Window"),
    "GdkWindow*":        Proxy("Gdk.Gdk_Window"),
}<|MERGE_RESOLUTION|>--- conflicted
+++ resolved
@@ -16,11 +16,7 @@
 interfaces = (
     "Actionable",
     "Activatable",
-<<<<<<< HEAD
-    #  "AppChooser",
-=======
     # "AppChooser",
->>>>>>> 1b954385
     "--Atk.ImplementorIface",
     "Buildable",
     "CellEditable",
@@ -44,35 +40,6 @@
     "Action",
     "ActionGroup",
     "ActionMap",
-<<<<<<< HEAD
-    "--AppInfo",               # Not tested yet, from Gio
-    "--AsyncInitable",         # Not tested yet, from Gio
-    "--AsyncResult",           # Not tested yet, from Gio
-    "--Converter",             # Not tested yet, from Gio
-    "--DBusInterface",         # Not tested yet, from Gio
-    "--DBusObject",            # Not tested yet, from Gio
-    "--DBusObjectManager",     # Not tested yet, from Gio
-    "--DesktopAppInfoLookup",  # Not tested yet, from Gio
-    "--Drive",                 # Not tested yet, from Gio
-    "--File",                  # Not tested yet, from Gio
-    "--FileDescriptorBased",   # Not tested yet, from Gio
-    "--Initable",              # Not tested yet, from Gio
-    "--LoadableIcon",          # Not tested yet, from Gio
-    "--Mount",                 # Not tested yet, from Gio
-    "--NetworkMonitor",        # Not tested yet, from Gio
-    "--PollableInputStream",   # Not tested yet, from Gio
-    "--PollableOutputStream",  # Not tested yet, from Gio
-    "--Proxy",                 # Not tested yet, from Gio
-    "--ProxyResolver",         # Not tested yet, from Gio
-    "--RemoteActionGroup",     # Not tested yet, from Gio
-    "--Seekable",              # Not tested yet, from Gio
-    "--SocketConnectable",     # Not tested yet, from Gio
-    "--TlsBackend",            # Not tested yet, from Gio
-    "--TlsClientConnection",   # Not tested yet, from Gio
-    "--TlsFileDatabase",       # Not tested yet, from Gio
-    "--TlsServerConnection",   # Not tested yet, from Gio
-    "--Volume"                 # Not tested yet, from Gio
-=======
     "--AppInfo",  # Not tested yet, from Gio
     "--AsyncInitable",  # Not tested yet, from Gio
     "--AsyncResult",  # Not tested yet, from Gio
@@ -100,7 +67,6 @@
     "--TlsFileDatabase",  # Not tested yet, from Gio
     "--TlsServerConnection",  # Not tested yet, from Gio
     "--Volume",  # Not tested yet, from Gio
->>>>>>> 1b954385
 )
 
 # List of widgets to bind.
@@ -122,18 +88,6 @@
 
            "GApplication",
            "GApplicationCommandLine",
-<<<<<<< HEAD
-           "--GBytes",                  # Function returning arrays
-           "--GBufferedInputStream",    # Not tested yet, from Gio
-           "--GBufferedOutputStream",   # Not tested yet, from Gio
-           "GCancellable",
-           "--GCharsetConverter",       # Not tested yet, from Gio
-           "--GConverterInputStream",   # Not tested yet, from Gio
-           "--GConverterOutputStream",  # Not tested yet, from Gio
-           "--GCredentials",            # Not tested yet, from Giov
-           "--GDBusActionGroup",        # Not tested yet, from Gio
-           "--GDBusAnnotationInfo",     # Not tested yet, from Gio
-=======
            "--GBytes",   # Function returning arrays
            "--GBufferedInputStream",  # Not tested yet, from Gio
            "--GBufferedOutputStream",  # Not tested yet, from Gio
@@ -144,7 +98,6 @@
            "--GCredentials",  # Not tested yet, from Giov
            "--GDBusActionGroup",  # Not tested yet, from Gio
            "--GDBusAnnotationInfo",  # Not tested yet, from Gio
->>>>>>> 1b954385
            "--GDBusArgInfo",  # Not tested yet, from Gio
            "--GDBusAuthObserver",  # Not tested yet, from Gio
            "--GDBusConnection",  # Not tested yet, from Gio
@@ -201,10 +154,6 @@
            "--GNativeVolumeMonitor",  # Not tested yet, from Gio
            "--GNetworkAddress",  # Not tested yet, from Gio
            "--GNetworkService",  # Not tested yet, from Gio
-<<<<<<< HEAD
-           "--GOutputStream",  # Not tested yet, from Gio
-           "GOptionContext",
-=======
            "GNotification",
            "--GOutputStream",  # Not tested yet, from Gio
            "GOptionContext",
@@ -235,7 +184,6 @@
            "--GParamSpecValueArray",   # Bound manually
            "--GParamSpecVariant",   # Bound manually
 
->>>>>>> 1b954385
            "--GPermission",  # Not tested yet, from Gio
            "--GProxyAddress",  # Not tested yet, from Gio
            "--GProxyAddressEnumerator",  # Not tested yet, from Gio
@@ -316,25 +264,15 @@
            "GtkAccelGroup",
            "GtkAccelLabel",
            "GtkAccelMap",
-<<<<<<< HEAD
-           # "GtkAccessible",  # Needs ATK
-=======
            "--GtkAccessible",  # Needs ATK
->>>>>>> 1b954385
            "GtkAction",
            "GtkActionGroup",
            "GtkActionBar",
            "GtkAdjustment",
            "GtkAlignment",
-<<<<<<< HEAD
-           # "GtkAppChooserButton",  # Needs GFile
-           # "GtkAppChooserDialog",  # Needs GFile
-           # "GtkAppChooserWidget",  # Needs GFile
-=======
            "--GtkAppChooserButton",  # Needs GFile
            "--GtkAppChooserDialog",  # Needs GFile
            "--GtkAppChooserWidget",  # Needs GFile
->>>>>>> 1b954385
            "GtkApplication",
            "GtkApplicationWindow",
            "GtkArrow",
@@ -476,11 +414,7 @@
            "--GtkMenuShellAccessible",  # We do not support atk
            "GtkMenuToolButton",
            "GtkMessageDialog",
-<<<<<<< HEAD
-           # "GtkMountOperation",  # Requires a lot of GIO
-=======
            "--GtkMountOperation",  # Requires a lot of GIO
->>>>>>> 1b954385
            "GtkNotebook",
            "--GtkNotebookAccessible",  # We do not support atk
            "--GtkNotebookPageAccessible",  # We do not support atk
@@ -507,10 +441,7 @@
            "--GtkRadioMenuItemAccessible",  # We do not support atk
            "GtkRadioToolButton",
            "GtkRange",
-<<<<<<< HEAD
-=======
            "--GtkRangeAccessible",  # We do not support atk
->>>>>>> 1b954385
            "--GtkRcStyle",  # manual binding for these deprecated routines
            "GtkRecentAction",
            "GtkRecentChooserDialog",
