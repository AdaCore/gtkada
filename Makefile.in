SHELL=/bin/sh

.SUFFIXES:
.PHONY: clean-generic mostlyclean-generic \
	clean distclean mostlyclean maintainer-clean \
	install src tests

src_dir     = src
testgtk_dir = testgtk
doc_dir     = docs
example_dir = examples
projects_dir = projects
xml_dir      = xml

all: src tests

src:
	$(MAKE) -C $(src_dir)

tests: src
	$(MAKE) -C $(testgtk_dir)

install: 
	$(MAKE) -C $(src_dir) install
	$(MAKE) -C $(projects_dir) install
	$(MAKE) -C $(testgtk_dir) install
	$(MAKE) -C $(doc_dir) install
	#$(MAKE) -C $(example_dir) install
	$(MAKE) -C $(xml_dir) install
	@echo '------------------------------------------------------------------'
	@echo '--  GtkAda has now been installed.                              --'
	@echo '--  To be able to use the library, you may need to update your  --'
	@echo '--  LD_LIBRARY_PATH or to run ldconfig. You may also need to    --'
	@echo '--  update your PATH to include gtkada-config in it.            --'
	@echo '------------------------------------------------------------------'

.PHONY: docs
docs:
	$(MAKE) -C docs
<<<<<<< HEAD

=======
>>>>>>> d6c57164


# Generate the binding automatically, through a python script
generate: force
	${RM} src/generated/*.ad?
	python contrib/binding.py \
	   --gir-file=contrib/GLib-2.0.gir \
	   --gir-file=contrib/GObject-2.0.gir \
		--gir-file=contrib/Gtk-3.0.gir \
		--gir-file=contrib/Gdk-3.0.gir \
		--gir-file=contrib/Pango-1.0.gir \
		--gir-file=contrib/Gio-2.0.gir \
		--xml-file=contrib/binding.xml \
		--ada-output=src/generated/tmp.ada \
		--c-output=src/misc_generated.c
	cd src/generated; gnatchop -gnat05 -q -w tmp.ada

clean-generic:
	-${RM} core
	-${RM} .\#*

mostlyclean-generic: clean-generic
	-${RM} Makefile

clean: clean-generic
	-$(MAKE) -C $(testgtk_dir) clean
<<<<<<< HEAD
	-$(MAKE) -C $(example_dir) clean
=======
	#-$(MAKE) -C $(example_dir) clean
>>>>>>> d6c57164
	-$(MAKE) -C $(src_dir) clean

distclean: mostlyclean-generic
	-${RM} config.cache config.log config.status
	-$(MAKE) -C $(testgtk_dir) distclean
	-$(MAKE) -C $(src_dir) distclean

mostlyclean: mostlyclean-generic
	-$(MAKE) -C $(testgtk_dir) mostlyclean
	-$(MAKE) -C $(src_dir) mostlyclean

maintainer-clean: mostlyclean-generic
	-${RM} config.cache config.log config.status
	-${RM} configure
	-$(MAKE) -C $(testgtk_dir) maintainer-clean
	-$(MAKE) -C $(src_dir) maintainer-clean

force:<|MERGE_RESOLUTION|>--- conflicted
+++ resolved
@@ -37,10 +37,6 @@
 .PHONY: docs
 docs:
 	$(MAKE) -C docs
-<<<<<<< HEAD
-
-=======
->>>>>>> d6c57164
 
 
 # Generate the binding automatically, through a python script
@@ -67,11 +63,7 @@
 
 clean: clean-generic
 	-$(MAKE) -C $(testgtk_dir) clean
-<<<<<<< HEAD
-	-$(MAKE) -C $(example_dir) clean
-=======
 	#-$(MAKE) -C $(example_dir) clean
->>>>>>> d6c57164
 	-$(MAKE) -C $(src_dir) clean
 
 distclean: mostlyclean-generic
