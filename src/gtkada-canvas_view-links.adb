--- conflicted
+++ resolved
@@ -1003,11 +1003,7 @@
       Waypoints : constant Item_Point_Array := Get_Wp;
       P1, P2, P3, P4 : Item_Point;
       FP, TP, Dummy : Item_Point;
-<<<<<<< HEAD
-      Radius : Gdouble;
-=======
       Radius, Tmp : Gdouble;
->>>>>>> 1b954385
    begin
       Unchecked_Free (Link.Points);
 
