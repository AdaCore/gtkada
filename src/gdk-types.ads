<<<<<<< HEAD
-----------------------------------------------------------------------
--               GtkAda - Ada95 binding for Gtk+/Gnome               --
--                                                                   --
--   Copyright (C) 1998-2000 E. Briot, J. Brobecker and A. Charlet   --
--                Copyright (C) 2000-2013, AdaCore                   --
--                                                                   --
-- This library is free software; you can redistribute it and/or     --
-- modify it under the terms of the GNU General Public               --
-- License as published by the Free Software Foundation; either      --
-- version 2 of the License, or (at your option) any later version.  --
--                                                                   --
-- This library is distributed in the hope that it will be useful,   --
-- but WITHOUT ANY WARRANTY; without even the implied warranty of    --
-- MERCHANTABILITY or FITNESS FOR A PARTICULAR PURPOSE.  See the GNU --
-- General Public License for more details.                          --
--                                                                   --
-- You should have received a copy of the GNU General Public         --
-- License along with this library; if not, write to the             --
-- Free Software Foundation, Inc., 59 Temple Place - Suite 330,      --
-- Boston, MA 02111-1307, USA.                                       --
--                                                                   --
-- As a special exception, if other files instantiate generics from  --
-- this unit, or you link this unit with other files to produce an   --
-- executable, this  unit  does not  by itself cause  the resulting  --
-- executable to be covered by the GNU General Public License. This  --
-- exception does not however invalidate any other reasons why the   --
-- executable file  might be covered by the  GNU Public License.     --
-----------------------------------------------------------------------
=======
------------------------------------------------------------------------------
--                  GtkAda - Ada95 binding for Gtk+/Gnome                   --
--                                                                          --
--      Copyright (C) 1998-2000 E. Briot, J. Brobecker and A. Charlet       --
--                     Copyright (C) 1998-2013, AdaCore                     --
--                                                                          --
-- This library is free software;  you can redistribute it and/or modify it --
-- under terms of the  GNU General Public License  as published by the Free --
-- Software  Foundation;  either version 3,  or (at your  option) any later --
-- version. This library is distributed in the hope that it will be useful, --
-- but WITHOUT ANY WARRANTY;  without even the implied warranty of MERCHAN- --
-- TABILITY or FITNESS FOR A PARTICULAR PURPOSE.                            --
--                                                                          --
-- As a special exception under Section 7 of GPL version 3, you are granted --
-- additional permissions described in the GCC Runtime Library Exception,   --
-- version 3.1, as published by the Free Software Foundation.               --
--                                                                          --
-- You should have received a copy of the GNU General Public License and    --
-- a copy of the GCC Runtime Library Exception along with this program;     --
-- see the files COPYING3 and COPYING.RUNTIME respectively.  If not, see    --
-- <http://www.gnu.org/licenses/>.                                          --
--                                                                          --
------------------------------------------------------------------------------
>>>>>>> d6c57164

--  <group>Gdk, the low-level API</group>

with Glib; use Glib;
with Glib.Generic_Properties; use Glib.Generic_Properties;
pragma Elaborate_All (Glib.Generic_Properties);

package Gdk.Types is

   Current_Time : constant Guint32 := 0;
   --  Represents the current time in timestamps stored in events

   type Gdk_Point is record
      X : Gint;
      Y : Gint;
   end record;
   pragma Convention (C, Gdk_Point);

   type Gdk_Points_Array is array (Positive range <>) of Gdk_Point;
   pragma Convention (C, Gdk_Points_Array);

   type Gdk_Segment is record
      X1 : Gint;
      Y1 : Gint;
      X2 : Gint;
      Y2 : Gint;
   end record;
   pragma Convention (C, Gdk_Segment);

   type Gdk_Segments_Array is array (Positive range <>) of Gdk_Segment;
   pragma Convention (C, Gdk_Segments_Array);

   --  See at the end of the package a list of all the types that
   --  have not been "bound".

   type Gdk_Atom is new C_Proxy;
   --  This type represents a property of the X-server, that can be
   --  manipulated through functions in Gdk.Property. They have an associated
   --  name, that can be printed, as well as a value whose type may vary.
   --  See the program xlsatoms on any X-Window machine to list all the atoms
   --  known by the Xserver.

   Gdk_None : constant Gdk_Atom := null;
   --  No atom constant.

   type Gdk_Atom_Array is array (Natural range <>) of Gdk_Atom;

   type Gdk_Axis_Use is
     (Axis_Ignore,
      Axis_X,
      Axis_Y,
      Axis_Pressure,
      Axis_X_Tilt,
      Axis_Y_Tilt,
      Axis_Last);
   pragma Convention (C, Gdk_Axis_Use);

   type Gdk_Byte_Order is (Lsb_First, Msb_First);
   pragma Convention (C, Gdk_Byte_Order);

   type Gdk_Extension_Mode is
     (Extension_Events_None, Extension_Events_All, Extension_Events_Cursor);
   pragma Convention (C, Gdk_Extension_Mode);

   type Gdk_IC_Attributes_Type is new Guint;
   Ic_Style                : constant Gdk_IC_Attributes_Type;
   Ic_Client_Window        : constant Gdk_IC_Attributes_Type;
   Ic_Focus_Window         : constant Gdk_IC_Attributes_Type;
   Ic_Filter_Events        : constant Gdk_IC_Attributes_Type;
   Ic_Spot_Location        : constant Gdk_IC_Attributes_Type;
   Ic_Line_Spacing         : constant Gdk_IC_Attributes_Type;
   Ic_Cursor               : constant Gdk_IC_Attributes_Type;
   Ic_Preedit_Fontset      : constant Gdk_IC_Attributes_Type;
   Ic_Preedit_Area         : constant Gdk_IC_Attributes_Type;
   Ic_Preedit_Area_Needed  : constant Gdk_IC_Attributes_Type;
   Ic_Preedit_Foreground   : constant Gdk_IC_Attributes_Type;
   Ic_Preedit_Background   : constant Gdk_IC_Attributes_Type;
   Ic_Preedit_Pixmap       : constant Gdk_IC_Attributes_Type;
   Ic_Preedit_Colormap     : constant Gdk_IC_Attributes_Type;
   Ic_Status_Fontset       : constant Gdk_IC_Attributes_Type;
   Ic_Status_Area          : constant Gdk_IC_Attributes_Type;
   Ic_Status_Area_Needed   : constant Gdk_IC_Attributes_Type;
   Ic_Status_Foreground    : constant Gdk_IC_Attributes_Type;
   Ic_Status_Background    : constant Gdk_IC_Attributes_Type;
   Ic_Status_Pixmap        : constant Gdk_IC_Attributes_Type;
   Ic_Status_Colormap      : constant Gdk_IC_Attributes_Type;
   Ic_All_Req              : constant Gdk_IC_Attributes_Type;
   Ic_Preedit_Area_Req     : constant Gdk_IC_Attributes_Type;
   Ic_Preedit_Position_Req : constant Gdk_IC_Attributes_Type;
   Ic_Status_Area_Req      : constant Gdk_IC_Attributes_Type;

   type Gdk_IM_Style is new Guint;
   Im_Preedit_Area      : constant Gdk_IM_Style;
   Im_Preedit_Callbacks : constant Gdk_IM_Style;
   Im_Preedit_Position  : constant Gdk_IM_Style;
   Im_Preedit_Nothing   : constant Gdk_IM_Style;
   Im_Preedit_None      : constant Gdk_IM_Style;
   Im_Preedit_Mask      : constant Gdk_IM_Style;
   Im_Status_Area       : constant Gdk_IM_Style;
   Im_Status_Callbacks  : constant Gdk_IM_Style;
   Im_Status_Nothing    : constant Gdk_IM_Style;
   Im_Status_None       : constant Gdk_IM_Style;
   Im_Status_Mask       : constant Gdk_IM_Style;

   type Gdk_Input_Condition is (Input_Read, Input_Write, Input_Exception);
   pragma Convention (C, Gdk_Input_Condition);

   type Gdk_Input_Mode is (Mode_Disabled, Mode_Screen, Mode_Window);
   pragma Convention (C, Gdk_Input_Mode);

   type Gdk_Input_Source is
     (Source_Mouse,
      Source_Pen,
      Source_Eraser,
      Source_Cursor,
      Source_Keyboard,
      Source_Touchscreen,
      Source_Touchpad);
   pragma Convention (C, Gdk_Input_Source);

   type Gdk_Grab_Status is
     (Grab_Success,   --  successfully grabbed
      Grab_Already_Grabbed,   --  resource actively grabbed by another client
      Grab_Invalid_Time,      --  resource grabbed more recently than the
                              --  specified time
      Grab_Not_Viewable,      --  grab window or confine_to_window are not
                              --  viewable
      Grab_Frozen);           --  resource is frozen by an active grab of
                              --  another client
   --  Indicates the success or reason of failure for a grab attempt

   type Gdk_Grab_Ownership is
     (Ownership_None,
      Ownership_Window,
      Ownership_Application);
   --  Defines how device grabs interact with other devices:
   --     None: all other devices' events are allowed
   --     Window: other devices' events are blocked for the grab window
   --     Application: other devices' events are blocked for the whole app.

   type Gdk_Key_Type is new Guint;
   --  see Gdk.Types.Keysyms for key type constants

   type Gdk_Modifier_Type is new Guint;
   Shift_Mask    : constant Gdk_Modifier_Type;
   Lock_Mask     : constant Gdk_Modifier_Type;
   Control_Mask  : constant Gdk_Modifier_Type;
   Mod1_Mask     : constant Gdk_Modifier_Type;
   Mod2_Mask     : constant Gdk_Modifier_Type;
   Mod3_Mask     : constant Gdk_Modifier_Type;
   Mod4_Mask     : constant Gdk_Modifier_Type;
   Mod5_Mask     : constant Gdk_Modifier_Type;
   Button1_Mask  : constant Gdk_Modifier_Type;
   Button2_Mask  : constant Gdk_Modifier_Type;
   Button3_Mask  : constant Gdk_Modifier_Type;
   Button4_Mask  : constant Gdk_Modifier_Type;
   Button5_Mask  : constant Gdk_Modifier_Type;
   Super_Mask    : constant Gdk_Modifier_Type;
   Hyper_Mask    : constant Gdk_Modifier_Type;
   Meta_Mask     : constant Gdk_Modifier_Type;
   Release_Mask  : constant Gdk_Modifier_Type;
   Modifier_Mask : constant Gdk_Modifier_Type;
   Meta_Mask     : constant Gdk_Modifier_Type;

   Default_Modifier_Mask : constant Gdk_Modifier_Type;

   type Gdk_Modifier_Intent is
      (Primary_Accelerator,
       Context_Menu,
       Extend_Selection,
       Modify_Selection,
       No_Text_Input,
       Shift_Group);
   --  This enum is used with gdk_keymap_get_modifier_mask() and
   --  gdk_get_modifier_mask() in order to determine what modifiers the
   --  currently used windowing system backend uses for particular
   --  purposes. For example, on X11/Windows, the Control key is used for
   --  invoking menu shortcuts (accelerators), whereas on Apple computers
   --  it's the Command key (which correspond to %GDK_CONTROL_MASK and
   --  GDK_MOD2_MASK, respectively).

   subtype Gdk_WChar is Standard.Wide_Character;
   subtype Gdk_WString is Standard.Wide_String;
   --  Gdk does not define a Gdk_WString type, but uses pointers
   --  to Gdk_WChar instead.

   ----------------
   -- Properties --
   ----------------
   --  The following packages and types are used to represent properties of
   --  the given type. They are used in the packages that use these properties

   package Extension_Mode_Properties is new Generic_Internal_Discrete_Property
     (Gdk_Extension_Mode);

   type Property_Gdk_Extension_Mode is new Extension_Mode_Properties.Property;

private

   -------------------------
   --  Private constants  --
   -------------------------

   Ic_Style                : constant Gdk_IC_Attributes_Type := 2 ** 0;
   Ic_Client_Window        : constant Gdk_IC_Attributes_Type := 2 ** 1;
   Ic_Focus_Window         : constant Gdk_IC_Attributes_Type := 2 ** 2;
   Ic_Filter_Events        : constant Gdk_IC_Attributes_Type := 2 ** 3;
   Ic_Spot_Location        : constant Gdk_IC_Attributes_Type := 2 ** 4;
   Ic_Line_Spacing         : constant Gdk_IC_Attributes_Type := 2 ** 5;
   Ic_Cursor               : constant Gdk_IC_Attributes_Type := 2 ** 6;
   Ic_Preedit_Fontset      : constant Gdk_IC_Attributes_Type := 2 ** 10;
   Ic_Preedit_Area         : constant Gdk_IC_Attributes_Type := 2 ** 11;
   Ic_Preedit_Area_Needed  : constant Gdk_IC_Attributes_Type := 2 ** 12;
   Ic_Preedit_Foreground   : constant Gdk_IC_Attributes_Type := 2 ** 13;
   Ic_Preedit_Background   : constant Gdk_IC_Attributes_Type := 2 ** 14;
   Ic_Preedit_Pixmap       : constant Gdk_IC_Attributes_Type := 2 ** 15;
   Ic_Preedit_Colormap     : constant Gdk_IC_Attributes_Type := 2 ** 16;
   Ic_Status_Fontset       : constant Gdk_IC_Attributes_Type := 2 ** 21;
   Ic_Status_Area          : constant Gdk_IC_Attributes_Type := 2 ** 22;
   Ic_Status_Area_Needed   : constant Gdk_IC_Attributes_Type := 2 ** 23;
   Ic_Status_Foreground    : constant Gdk_IC_Attributes_Type := 2 ** 24;
   Ic_Status_Background    : constant Gdk_IC_Attributes_Type := 2 ** 25;
   Ic_Status_Pixmap        : constant Gdk_IC_Attributes_Type := 2 ** 26;
   Ic_Status_Colormap      : constant Gdk_IC_Attributes_Type := 2 ** 27;
   Ic_All_Req              : constant Gdk_IC_Attributes_Type :=
     Ic_Style or Ic_Client_Window;
   Ic_Preedit_Area_Req     : constant Gdk_IC_Attributes_Type :=
     Ic_Preedit_Area or Ic_Preedit_Fontset;
   Ic_Preedit_Position_Req : constant Gdk_IC_Attributes_Type :=
     Ic_Preedit_Area or Ic_Spot_Location or Ic_Preedit_Fontset;
   Ic_Status_Area_Req      : constant Gdk_IC_Attributes_Type :=
     Ic_Status_Area or Ic_Status_Fontset;

   Im_Preedit_Area      : constant Gdk_IM_Style := 16#0001#;
   Im_Preedit_Callbacks : constant Gdk_IM_Style := 16#0002#;
   Im_Preedit_Position  : constant Gdk_IM_Style := 16#0004#;
   Im_Preedit_Nothing   : constant Gdk_IM_Style := 16#0008#;
   Im_Preedit_None      : constant Gdk_IM_Style := 16#0010#;
   Im_Preedit_Mask      : constant Gdk_IM_Style := 16#001F#;
   Im_Status_Area       : constant Gdk_IM_Style := 16#0100#;
   Im_Status_Callbacks  : constant Gdk_IM_Style := 16#0200#;
   Im_Status_Nothing    : constant Gdk_IM_Style := 16#0400#;
   Im_Status_None       : constant Gdk_IM_Style := 16#0800#;
   Im_Status_Mask       : constant Gdk_IM_Style := 16#0F00#;

   Shift_Mask   : constant Gdk_Modifier_Type := 2 ** 0;
   Lock_Mask    : constant Gdk_Modifier_Type := 2 ** 1;
   Control_Mask : constant Gdk_Modifier_Type := 2 ** 2;
   Mod1_Mask    : constant Gdk_Modifier_Type := 2 ** 3;
   Mod2_Mask    : constant Gdk_Modifier_Type := 2 ** 4;
   Mod3_Mask    : constant Gdk_Modifier_Type := 2 ** 5;
   Mod4_Mask    : constant Gdk_Modifier_Type := 2 ** 6;
   Mod5_Mask    : constant Gdk_Modifier_Type := 2 ** 7;
   Button1_Mask : constant Gdk_Modifier_Type := 2 ** 8;
   Button2_Mask : constant Gdk_Modifier_Type := 2 ** 9;
   Button3_Mask : constant Gdk_Modifier_Type := 2 ** 10;
   Button4_Mask : constant Gdk_Modifier_Type := 2 ** 11;
   Button5_Mask : constant Gdk_Modifier_Type := 2 ** 12;
<<<<<<< HEAD
   Release_Mask  : constant Gdk_Modifier_Type := 2 ** 13;
   Meta_Mask     : constant Gdk_Modifier_Type := 2 ** 28;
   Modifier_Mask : constant Gdk_Modifier_Type := 16#3FFF#;
=======
   Super_Mask    : constant Gdk_Modifier_Type := 2 ** 26;
   Hyper_Mask    : constant Gdk_Modifier_Type := 2 ** 27;
   Meta_Mask     : constant Gdk_Modifier_Type := 2 ** 28;
   Release_Mask  : constant Gdk_Modifier_Type := 2 ** 30;
   Modifier_Mask : constant Gdk_Modifier_Type := 16#5C001FFF#;
>>>>>>> d6c57164

   function Internal_Defaut_Modifier_Mask return Gdk_Modifier_Type;
   pragma Import
     (C, Internal_Defaut_Modifier_Mask, "ada_gdk_get_default_modifier");
   Default_Modifier_Mask : constant Gdk_Modifier_Type :=
                             Internal_Defaut_Modifier_Mask;

   ------------------------------
   --  Representation clauses  --
   ------------------------------

   for Gdk_Input_Condition use
     (Input_Read      => 2 ** 0,
      Input_Write     => 2 ** 1,
      Input_Exception => 2 ** 2);
end Gdk.Types;

--  The following types were not bound because it did not seem
--  to be necessary (yet).
--
--  + GdkColorContextMode
--  + GdkCrossingMode
--  + GdkFilterReturn
--  + GdkFontType
--  + GdkNotifyType
--  + GdkPropertyState
--  + GdkStatus<|MERGE_RESOLUTION|>--- conflicted
+++ resolved
@@ -1,33 +1,3 @@
-<<<<<<< HEAD
------------------------------------------------------------------------
---               GtkAda - Ada95 binding for Gtk+/Gnome               --
---                                                                   --
---   Copyright (C) 1998-2000 E. Briot, J. Brobecker and A. Charlet   --
---                Copyright (C) 2000-2013, AdaCore                   --
---                                                                   --
--- This library is free software; you can redistribute it and/or     --
--- modify it under the terms of the GNU General Public               --
--- License as published by the Free Software Foundation; either      --
--- version 2 of the License, or (at your option) any later version.  --
---                                                                   --
--- This library is distributed in the hope that it will be useful,   --
--- but WITHOUT ANY WARRANTY; without even the implied warranty of    --
--- MERCHANTABILITY or FITNESS FOR A PARTICULAR PURPOSE.  See the GNU --
--- General Public License for more details.                          --
---                                                                   --
--- You should have received a copy of the GNU General Public         --
--- License along with this library; if not, write to the             --
--- Free Software Foundation, Inc., 59 Temple Place - Suite 330,      --
--- Boston, MA 02111-1307, USA.                                       --
---                                                                   --
--- As a special exception, if other files instantiate generics from  --
--- this unit, or you link this unit with other files to produce an   --
--- executable, this  unit  does not  by itself cause  the resulting  --
--- executable to be covered by the GNU General Public License. This  --
--- exception does not however invalidate any other reasons why the   --
--- executable file  might be covered by the  GNU Public License.     --
------------------------------------------------------------------------
-=======
 ------------------------------------------------------------------------------
 --                  GtkAda - Ada95 binding for Gtk+/Gnome                   --
 --                                                                          --
@@ -51,7 +21,6 @@
 -- <http://www.gnu.org/licenses/>.                                          --
 --                                                                          --
 ------------------------------------------------------------------------------
->>>>>>> d6c57164
 
 --  <group>Gdk, the low-level API</group>
 
@@ -214,7 +183,6 @@
    Meta_Mask     : constant Gdk_Modifier_Type;
    Release_Mask  : constant Gdk_Modifier_Type;
    Modifier_Mask : constant Gdk_Modifier_Type;
-   Meta_Mask     : constant Gdk_Modifier_Type;
 
    Default_Modifier_Mask : constant Gdk_Modifier_Type;
 
@@ -310,17 +278,11 @@
    Button3_Mask : constant Gdk_Modifier_Type := 2 ** 10;
    Button4_Mask : constant Gdk_Modifier_Type := 2 ** 11;
    Button5_Mask : constant Gdk_Modifier_Type := 2 ** 12;
-<<<<<<< HEAD
-   Release_Mask  : constant Gdk_Modifier_Type := 2 ** 13;
-   Meta_Mask     : constant Gdk_Modifier_Type := 2 ** 28;
-   Modifier_Mask : constant Gdk_Modifier_Type := 16#3FFF#;
-=======
    Super_Mask    : constant Gdk_Modifier_Type := 2 ** 26;
    Hyper_Mask    : constant Gdk_Modifier_Type := 2 ** 27;
    Meta_Mask     : constant Gdk_Modifier_Type := 2 ** 28;
    Release_Mask  : constant Gdk_Modifier_Type := 2 ** 30;
    Modifier_Mask : constant Gdk_Modifier_Type := 16#5C001FFF#;
->>>>>>> d6c57164
 
    function Internal_Defaut_Modifier_Mask return Gdk_Modifier_Type;
    pragma Import
