<<<<<<< HEAD
-----------------------------------------------------------------------
--               GtkAda - Ada95 binding for Gtk+/Gnome               --
--                                                                   --
--   Copyright (C) 1998-2000 E. Briot, J. Brobecker and A. Charlet   --
--                Copyright (C) 2000-2013, AdaCore                   --
--                                                                   --
-- This library is free software; you can redistribute it and/or     --
-- modify it under the terms of the GNU General Public               --
-- License as published by the Free Software Foundation; either      --
-- version 2 of the License, or (at your option) any later version.  --
--                                                                   --
-- This library is distributed in the hope that it will be useful,   --
-- but WITHOUT ANY WARRANTY; without even the implied warranty of    --
-- MERCHANTABILITY or FITNESS FOR A PARTICULAR PURPOSE.  See the GNU --
-- General Public License for more details.                          --
--                                                                   --
-- You should have received a copy of the GNU General Public         --
-- License along with this library; if not, write to the             --
-- Free Software Foundation, Inc., 59 Temple Place - Suite 330,      --
-- Boston, MA 02111-1307, USA.                                       --
--                                                                   --
-- As a special exception, if other files instantiate generics from  --
-- this unit, or you link this unit with other files to produce an   --
-- executable, this  unit  does not  by itself cause  the resulting  --
-- executable to be covered by the GNU General Public License. This  --
-- exception does not however invalidate any other reasons why the   --
-- executable file  might be covered by the  GNU Public License.     --
-----------------------------------------------------------------------
=======
------------------------------------------------------------------------------
--                                                                          --
--      Copyright (C) 1998-2000 E. Briot, J. Brobecker and A. Charlet       --
--                     Copyright (C) 2000-2013, AdaCore                     --
--                                                                          --
-- This library is free software;  you can redistribute it and/or modify it --
-- under terms of the  GNU General Public License  as published by the Free --
-- Software  Foundation;  either version 3,  or (at your  option) any later --
-- version. This library is distributed in the hope that it will be useful, --
-- but WITHOUT ANY WARRANTY;  without even the implied warranty of MERCHAN- --
-- TABILITY or FITNESS FOR A PARTICULAR PURPOSE.                            --
--                                                                          --
-- As a special exception under Section 7 of GPL version 3, you are granted --
-- additional permissions described in the GCC Runtime Library Exception,   --
-- version 3.1, as published by the Free Software Foundation.               --
--                                                                          --
-- You should have received a copy of the GNU General Public License and    --
-- a copy of the GCC Runtime Library Exception along with this program;     --
-- see the files COPYING3 and COPYING.RUNTIME respectively.  If not, see    --
-- <http://www.gnu.org/licenses/>.                                          --
--                                                                          --
------------------------------------------------------------------------------
>>>>>>> d6c57164

--  <description>
--  The Gtk.Viewport.Gtk_Viewport widget acts as an adaptor class,
--  implementing scrollability for child widgets that lack their own scrolling
--  capabilities. Use Gtk.Viewport.Gtk_Viewport to scroll child widgets such as
--  Gtk.Grid.Gtk_Grid, Gtk.Box.Gtk_Box, and so on.
--
--  If a widget has native scrolling abilities, such as
--  Gtk.Text_View.Gtk_Text_View, Gtk.Tree_View.Gtk_Tree_View or
--  Gtk.Icon_View.Gtk_Icon_View, it can be added to a
--  Gtk.Scrolled_Window.Gtk_Scrolled_Window with Gtk.Container.Add. If a widget
--  does not, you must first add the widget to a Gtk.Viewport.Gtk_Viewport,
--  then add the viewport to the scrolled window. Gtk.Container.Add does this
--  automatically if a child that does not implement
--  Gtk.Scrollable.Gtk_Scrollable is added to a
--  Gtk.Scrolled_Window.Gtk_Scrolled_Window, so you can ignore the presence of
--  the viewport.
--
--  The Gtk.Viewport.Gtk_Viewport will start scrolling content only if
--  allocated less than the child widget's minimum size in a given orientation.
--
--  </description>
--  <group>Scrolling</group>

pragma Warnings (Off, "*is already use-visible*");
with Gdk;            use Gdk;
with Glib;           use Glib;
with Glib.Types;     use Glib.Types;
with Gtk.Adjustment; use Gtk.Adjustment;
with Gtk.Bin;        use Gtk.Bin;
with Gtk.Buildable;  use Gtk.Buildable;
with Gtk.Enums;      use Gtk.Enums;
with Gtk.Scrollable; use Gtk.Scrollable;

package Gtk.Viewport is

   type Gtk_Viewport_Record is new Gtk_Bin_Record with null record;
   type Gtk_Viewport is access all Gtk_Viewport_Record'Class;

   ------------------
   -- Constructors --
   ------------------

   procedure Gtk_New
      (Viewport    : out Gtk_Viewport;
       Hadjustment : Gtk.Adjustment.Gtk_Adjustment := null;
       Vadjustment : Gtk.Adjustment.Gtk_Adjustment := null);
   procedure Initialize
      (Viewport    : not null access Gtk_Viewport_Record'Class;
       Hadjustment : Gtk.Adjustment.Gtk_Adjustment := null;
       Vadjustment : Gtk.Adjustment.Gtk_Adjustment := null);
   --  Creates a new Gtk.Viewport.Gtk_Viewport with the given adjustments, or
   --  with default adjustments if none are given.
   --  "hadjustment": horizontal adjustment
   --  "vadjustment": vertical adjustment

   function Gtk_Viewport_New
      (Hadjustment : Gtk.Adjustment.Gtk_Adjustment := null;
       Vadjustment : Gtk.Adjustment.Gtk_Adjustment := null)
       return Gtk_Viewport;
   --  Creates a new Gtk.Viewport.Gtk_Viewport with the given adjustments, or
   --  with default adjustments if none are given.
   --  "hadjustment": horizontal adjustment
   --  "vadjustment": vertical adjustment

   function Get_Type return Glib.GType;
   pragma Import (C, Get_Type, "gtk_viewport_get_type");

   -------------
   -- Methods --
   -------------

   function Get_Bin_Window
      (Viewport : not null access Gtk_Viewport_Record) return Gdk.Gdk_Window;
   --  Gets the bin window of the Gtk.Viewport.Gtk_Viewport.
   --  Since: gtk+ 2.20
<<<<<<< HEAD

   function Get_Hadjustment
      (Viewport : access Gtk_Viewport_Record)
       return Gtk.Adjustment.Gtk_Adjustment;
   procedure Set_Hadjustment
      (Viewport   : access Gtk_Viewport_Record;
       Adjustment : access Gtk.Adjustment.Gtk_Adjustment_Record'Class);
   --  Sets the horizontal adjustment of the viewport.
   --  "adjustment": a Gtk.Adjustment.Gtk_Adjustment.
=======
>>>>>>> d6c57164

   function Get_Shadow_Type
      (Viewport : not null access Gtk_Viewport_Record)
       return Gtk.Enums.Gtk_Shadow_Type;
   --  Gets the shadow type of the Gtk.Viewport.Gtk_Viewport. See
   --  Gtk.Viewport.Set_Shadow_Type.

   procedure Set_Shadow_Type
      (Viewport : not null access Gtk_Viewport_Record;
       The_Type : Gtk.Enums.Gtk_Shadow_Type);
   --  Sets the shadow type of the viewport.
   --  "type": the new shadow type.

   function Get_View_Window
      (Viewport : not null access Gtk_Viewport_Record) return Gdk.Gdk_Window;
   --  Gets the view window of the Gtk.Viewport.Gtk_Viewport.
   --  Since: gtk+ 2.22

   ---------------------------------------------
   -- Inherited subprograms (from interfaces) --
   ---------------------------------------------
   --  Methods inherited from the Buildable interface are not duplicated here
   --  since they are meant to be used by tools, mostly. If you need to call
   --  them, use an explicit cast through the "-" operator below.

   function Get_Hadjustment
      (Self : not null access Gtk_Viewport_Record)
       return Gtk.Adjustment.Gtk_Adjustment;

   procedure Set_Hadjustment
      (Self        : not null access Gtk_Viewport_Record;
       Hadjustment : access Gtk.Adjustment.Gtk_Adjustment_Record'Class);

   function Get_Hscroll_Policy
      (Self : not null access Gtk_Viewport_Record)
       return Gtk.Enums.Gtk_Scrollable_Policy;

   procedure Set_Hscroll_Policy
      (Self   : not null access Gtk_Viewport_Record;
       Policy : Gtk.Enums.Gtk_Scrollable_Policy);

   function Get_Vadjustment
      (Self : not null access Gtk_Viewport_Record)
       return Gtk.Adjustment.Gtk_Adjustment;

   procedure Set_Vadjustment
      (Self        : not null access Gtk_Viewport_Record;
       Vadjustment : access Gtk.Adjustment.Gtk_Adjustment_Record'Class);

<<<<<<< HEAD
   function Get_View_Window
      (Viewport : access Gtk_Viewport_Record) return Gdk.Window.Gdk_Window;
   --  Gets the view window of the Gtk.Viewport.Gtk_Viewport.
   --  Since: gtk+ 2.22
=======
   function Get_Vscroll_Policy
      (Self : not null access Gtk_Viewport_Record)
       return Gtk.Enums.Gtk_Scrollable_Policy;

   procedure Set_Vscroll_Policy
      (Self   : not null access Gtk_Viewport_Record;
       Policy : Gtk.Enums.Gtk_Scrollable_Policy);

   ----------------
   -- Properties --
   ----------------
   --  The following properties are defined for this widget. See
   --  Glib.Properties for more information on properties)

   Shadow_Type_Property : constant Gtk.Enums.Property_Gtk_Shadow_Type;
>>>>>>> d6c57164

   ----------------
   -- Interfaces --
   ----------------
   --  This class implements several interfaces. See Glib.Types
   --
   --  - "Buildable"
   --
   --  - "Scrollable"

   package Implements_Gtk_Buildable is new Glib.Types.Implements
     (Gtk.Buildable.Gtk_Buildable, Gtk_Viewport_Record, Gtk_Viewport);
   function "+"
     (Widget : access Gtk_Viewport_Record'Class)
   return Gtk.Buildable.Gtk_Buildable
   renames Implements_Gtk_Buildable.To_Interface;
   function "-"
     (Interf : Gtk.Buildable.Gtk_Buildable)
   return Gtk_Viewport
   renames Implements_Gtk_Buildable.To_Object;

   package Implements_Gtk_Scrollable is new Glib.Types.Implements
     (Gtk.Scrollable.Gtk_Scrollable, Gtk_Viewport_Record, Gtk_Viewport);
   function "+"
     (Widget : access Gtk_Viewport_Record'Class)
   return Gtk.Scrollable.Gtk_Scrollable
   renames Implements_Gtk_Scrollable.To_Interface;
   function "-"
     (Interf : Gtk.Scrollable.Gtk_Scrollable)
   return Gtk_Viewport
   renames Implements_Gtk_Scrollable.To_Object;

private
   Shadow_Type_Property : constant Gtk.Enums.Property_Gtk_Shadow_Type :=
     Gtk.Enums.Build ("shadow-type");
end Gtk.Viewport;<|MERGE_RESOLUTION|>--- conflicted
+++ resolved
@@ -1,33 +1,3 @@
-<<<<<<< HEAD
------------------------------------------------------------------------
---               GtkAda - Ada95 binding for Gtk+/Gnome               --
---                                                                   --
---   Copyright (C) 1998-2000 E. Briot, J. Brobecker and A. Charlet   --
---                Copyright (C) 2000-2013, AdaCore                   --
---                                                                   --
--- This library is free software; you can redistribute it and/or     --
--- modify it under the terms of the GNU General Public               --
--- License as published by the Free Software Foundation; either      --
--- version 2 of the License, or (at your option) any later version.  --
---                                                                   --
--- This library is distributed in the hope that it will be useful,   --
--- but WITHOUT ANY WARRANTY; without even the implied warranty of    --
--- MERCHANTABILITY or FITNESS FOR A PARTICULAR PURPOSE.  See the GNU --
--- General Public License for more details.                          --
---                                                                   --
--- You should have received a copy of the GNU General Public         --
--- License along with this library; if not, write to the             --
--- Free Software Foundation, Inc., 59 Temple Place - Suite 330,      --
--- Boston, MA 02111-1307, USA.                                       --
---                                                                   --
--- As a special exception, if other files instantiate generics from  --
--- this unit, or you link this unit with other files to produce an   --
--- executable, this  unit  does not  by itself cause  the resulting  --
--- executable to be covered by the GNU General Public License. This  --
--- exception does not however invalidate any other reasons why the   --
--- executable file  might be covered by the  GNU Public License.     --
------------------------------------------------------------------------
-=======
 ------------------------------------------------------------------------------
 --                                                                          --
 --      Copyright (C) 1998-2000 E. Briot, J. Brobecker and A. Charlet       --
@@ -50,7 +20,6 @@
 -- <http://www.gnu.org/licenses/>.                                          --
 --                                                                          --
 ------------------------------------------------------------------------------
->>>>>>> d6c57164
 
 --  <description>
 --  The Gtk.Viewport.Gtk_Viewport widget acts as an adaptor class,
@@ -127,18 +96,6 @@
       (Viewport : not null access Gtk_Viewport_Record) return Gdk.Gdk_Window;
    --  Gets the bin window of the Gtk.Viewport.Gtk_Viewport.
    --  Since: gtk+ 2.20
-<<<<<<< HEAD
-
-   function Get_Hadjustment
-      (Viewport : access Gtk_Viewport_Record)
-       return Gtk.Adjustment.Gtk_Adjustment;
-   procedure Set_Hadjustment
-      (Viewport   : access Gtk_Viewport_Record;
-       Adjustment : access Gtk.Adjustment.Gtk_Adjustment_Record'Class);
-   --  Sets the horizontal adjustment of the viewport.
-   --  "adjustment": a Gtk.Adjustment.Gtk_Adjustment.
-=======
->>>>>>> d6c57164
 
    function Get_Shadow_Type
       (Viewport : not null access Gtk_Viewport_Record)
@@ -188,12 +145,6 @@
       (Self        : not null access Gtk_Viewport_Record;
        Vadjustment : access Gtk.Adjustment.Gtk_Adjustment_Record'Class);
 
-<<<<<<< HEAD
-   function Get_View_Window
-      (Viewport : access Gtk_Viewport_Record) return Gdk.Window.Gdk_Window;
-   --  Gets the view window of the Gtk.Viewport.Gtk_Viewport.
-   --  Since: gtk+ 2.22
-=======
    function Get_Vscroll_Policy
       (Self : not null access Gtk_Viewport_Record)
        return Gtk.Enums.Gtk_Scrollable_Policy;
@@ -209,7 +160,6 @@
    --  Glib.Properties for more information on properties)
 
    Shadow_Type_Property : constant Gtk.Enums.Property_Gtk_Shadow_Type;
->>>>>>> d6c57164
 
    ----------------
    -- Interfaces --
