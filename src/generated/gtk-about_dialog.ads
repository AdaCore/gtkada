--- conflicted
+++ resolved
@@ -1,33 +1,3 @@
-<<<<<<< HEAD
------------------------------------------------------------------------
---               GtkAda - Ada95 binding for Gtk+/Gnome               --
---                                                                   --
---   Copyright (C) 1998-2000 E. Briot, J. Brobecker and A. Charlet   --
---                Copyright (C) 2000-2013, AdaCore                   --
---                                                                   --
--- This library is free software; you can redistribute it and/or     --
--- modify it under the terms of the GNU General Public               --
--- License as published by the Free Software Foundation; either      --
--- version 2 of the License, or (at your option) any later version.  --
---                                                                   --
--- This library is distributed in the hope that it will be useful,   --
--- but WITHOUT ANY WARRANTY; without even the implied warranty of    --
--- MERCHANTABILITY or FITNESS FOR A PARTICULAR PURPOSE.  See the GNU --
--- General Public License for more details.                          --
---                                                                   --
--- You should have received a copy of the GNU General Public         --
--- License along with this library; if not, write to the             --
--- Free Software Foundation, Inc., 59 Temple Place - Suite 330,      --
--- Boston, MA 02111-1307, USA.                                       --
---                                                                   --
--- As a special exception, if other files instantiate generics from  --
--- this unit, or you link this unit with other files to produce an   --
--- executable, this  unit  does not  by itself cause  the resulting  --
--- executable to be covered by the GNU General Public License. This  --
--- exception does not however invalidate any other reasons why the   --
--- executable file  might be covered by the  GNU Public License.     --
------------------------------------------------------------------------
-=======
 ------------------------------------------------------------------------------
 --                                                                          --
 --      Copyright (C) 1998-2000 E. Briot, J. Brobecker and A. Charlet       --
@@ -50,7 +20,6 @@
 -- <http://www.gnu.org/licenses/>.                                          --
 --                                                                          --
 ------------------------------------------------------------------------------
->>>>>>> d6c57164
 
 --  <description>
 --  The GtkAboutDialog offers a simple way to display information about a
@@ -371,62 +340,6 @@
    --  Since: gtk+ 2.8
    --  "wrap_license": whether to wrap the license
 
-<<<<<<< HEAD
-   ---------------
-   -- Functions --
-   ---------------
-
-   function Set_Email_Hook
-      (Func    : Activate_Link_Func;
-       Data    : System.Address;
-       Destroy : Glib.G_Destroy_Notify_Address) return Activate_Link_Func;
-   pragma Obsolescent (Set_Email_Hook);
-   --  Installs a global function to be called whenever the user activates an
-   --  email link in an about dialog. Since 2.18 there exists a default
-   --  function which uses gtk_show_uri(). To deactivate it, you can pass null
-   --  for Func.
-   --  Since: gtk+ 2.6
-   --  Deprecated since 2.24, Use the
-   --  Gtk.About_Dialog.Gtk_About_Dialog::activate-link signal
-   --  "func": a function to call when an email link is activated.
-   --  "data": data to pass to Func
-   --  "destroy": Glib.G_Destroy_Notify_Address for Data
-
-   function Set_Url_Hook
-      (Func    : Activate_Link_Func;
-       Data    : System.Address;
-       Destroy : Glib.G_Destroy_Notify_Address) return Activate_Link_Func;
-   pragma Obsolescent (Set_Url_Hook);
-   --  Installs a global function to be called whenever the user activates a
-   --  URL link in an about dialog. Since 2.18 there exists a default function
-   --  which uses gtk_show_uri(). To deactivate it, you can pass null for Func.
-   --  Since: gtk+ 2.6
-   --  Deprecated since 2.24, Use the
-   --  Gtk.About_Dialog.Gtk_About_Dialog::activate-link signal
-   --  "func": a function to call when a URL link is activated.
-   --  "data": data to pass to Func
-   --  "destroy": Glib.G_Destroy_Notify_Address for Data
-
-   ----------------
-   -- Interfaces --
-   ----------------
-   --  This class implements several interfaces. See Glib.Types
-   --
-   --  - "Buildable"
-
-   package Implements_Buildable is new Glib.Types.Implements
-     (Gtk.Buildable.Gtk_Buildable, Gtk_About_Dialog_Record, Gtk_About_Dialog);
-   function "+"
-     (Widget : access Gtk_About_Dialog_Record'Class)
-   return Gtk.Buildable.Gtk_Buildable
-   renames Implements_Buildable.To_Interface;
-   function "-"
-     (Interf : Gtk.Buildable.Gtk_Buildable)
-   return Gtk_About_Dialog
-   renames Implements_Buildable.To_Object;
-
-=======
->>>>>>> d6c57164
    ----------------
    -- Properties --
    ----------------
