--- conflicted
+++ resolved
@@ -1,33 +1,3 @@
-<<<<<<< HEAD
------------------------------------------------------------------------
---               GtkAda - Ada95 binding for Gtk+/Gnome               --
---                                                                   --
---   Copyright (C) 1998-2000 E. Briot, J. Brobecker and A. Charlet   --
---                Copyright (C) 2000-2013, AdaCore                   --
---                                                                   --
--- This library is free software; you can redistribute it and/or     --
--- modify it under the terms of the GNU General Public               --
--- License as published by the Free Software Foundation; either      --
--- version 2 of the License, or (at your option) any later version.  --
---                                                                   --
--- This library is distributed in the hope that it will be useful,   --
--- but WITHOUT ANY WARRANTY; without even the implied warranty of    --
--- MERCHANTABILITY or FITNESS FOR A PARTICULAR PURPOSE.  See the GNU --
--- General Public License for more details.                          --
---                                                                   --
--- You should have received a copy of the GNU General Public         --
--- License along with this library; if not, write to the             --
--- Free Software Foundation, Inc., 59 Temple Place - Suite 330,      --
--- Boston, MA 02111-1307, USA.                                       --
---                                                                   --
--- As a special exception, if other files instantiate generics from  --
--- this unit, or you link this unit with other files to produce an   --
--- executable, this  unit  does not  by itself cause  the resulting  --
--- executable to be covered by the GNU General Public License. This  --
--- exception does not however invalidate any other reasons why the   --
--- executable file  might be covered by the  GNU Public License.     --
------------------------------------------------------------------------
-=======
 ------------------------------------------------------------------------------
 --                                                                          --
 --      Copyright (C) 1998-2000 E. Briot, J. Brobecker and A. Charlet       --
@@ -50,15 +20,10 @@
 -- <http://www.gnu.org/licenses/>.                                          --
 --                                                                          --
 ------------------------------------------------------------------------------
->>>>>>> d6c57164
 
 pragma Style_Checks (Off);
 pragma Warnings (Off, "*is already use-visible*");
 with Ada.Unchecked_Conversion;
-<<<<<<< HEAD
-with Ada.Unchecked_Deallocation;
-=======
->>>>>>> d6c57164
 with Glib.Type_Conversion_Hooks; use Glib.Type_Conversion_Hooks;
 with Glib.Values;                use Glib.Values;
 with Gtk.Arguments;              use Gtk.Arguments;
@@ -68,49 +33,6 @@
 pragma Warnings(On);
 
 package body Gtk.Calendar is
-<<<<<<< HEAD
-   type Detail_Func_Data is record
-      Callback   : Gtk_Calendar_Detail_Func;
-      User_Data  : System.Address;
-      On_Destroy : G_Destroy_Notify_Address;
-   end record;
-   type Detail_Func_Data_Access is access Detail_Func_Data;
-   function Convert is new Ada.Unchecked_Conversion
-     (System.Address, Detail_Func_Data_Access);
-   procedure Free_Detail_Func_Data (Data : System.Address);
-   pragma Convention (C, Free_Detail_Func_Data);
-   function Detail_Callback
-     (Calendar : System.Address;
-      Year, Month, Day : Guint;
-      User_Data : System.Address) return chars_ptr;
-   pragma Convention (C, Detail_Callback);
-   --  Support for GtkCalendarDetailFunc
-
-   function Detail_Callback
-     (Calendar : System.Address;
-      Year, Month, Day : Guint;
-      User_Data : System.Address) return Interfaces.C.Strings.chars_ptr
-   is
-      Stub : Gtk_Calendar_Record;
-      Cal  : constant Gtk_Calendar :=
-      Gtk_Calendar (Get_User_Data (Calendar, Stub));
-      Data : constant Detail_Func_Data_Access := Convert (User_Data);
-      Details : constant String :=
-      Data.Callback (Cal, Year, Month, Day, Data.User_Data);
-   begin
-      if Details = "" then
-         return Interfaces.C.Strings.Null_Ptr;
-      else
-         return New_String (Details);
-      end if;
-   end Detail_Callback;
-
-   procedure Free_Detail_Func_Data (Data : System.Address) is
-      use System;
-      procedure Unchecked_Free is new Ada.Unchecked_Deallocation
-        (Detail_Func_Data, Detail_Func_Data_Access);
-      D : Detail_Func_Data_Access := Convert (Data);
-=======
 
    procedure C_Gtk_Calendar_Set_Detail_Func
       (Calendar : System.Address;
@@ -165,7 +87,6 @@
    is
       Func              : constant Gtk_Calendar_Detail_Func := To_Gtk_Calendar_Detail_Func (User_Data);
       Stub_Gtk_Calendar : Gtk_Calendar_Record;
->>>>>>> d6c57164
    begin
       return New_String (Func (Gtk.Calendar.Gtk_Calendar (Get_User_Data (Calendar, Stub_Gtk_Calendar)), Year, Month, Day));
    end Internal_Gtk_Calendar_Detail_Func;
@@ -344,13 +265,10 @@
       Internal (Get_Object (Calendar), Month, Year);
    end Select_Month;
 
-<<<<<<< HEAD
-=======
    ---------------------
    -- Set_Detail_Func --
    ---------------------
 
->>>>>>> d6c57164
    procedure Set_Detail_Func
       (Calendar : not null access Gtk_Calendar_Record;
        Func     : Gtk_Calendar_Detail_Func)
@@ -363,8 +281,6 @@
       end if;
    end Set_Detail_Func;
 
-<<<<<<< HEAD
-=======
    package body Set_Detail_Func_User_Data is
 
       package Users is new Glib.Object.User_Data_Closure
@@ -430,7 +346,6 @@
 
    end Set_Detail_Func_User_Data;
 
->>>>>>> d6c57164
    ----------------------------
    -- Set_Detail_Height_Rows --
    ----------------------------
