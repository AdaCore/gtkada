------------------------------------------------------------------------------
--                  GtkAda - Ada95 binding for Gtk+/Gnome                   --
--                                                                          --
--      Copyright (C) 1998-2000 E. Briot, J. Brobecker and A. Charlet       --
--                     Copyright (C) 1998-2015, AdaCore                     --
--                                                                          --
-- This library is free software;  you can redistribute it and/or modify it --
-- under terms of the  GNU General Public License  as published by the Free --
-- Software  Foundation;  either version 3,  or (at your  option) any later --
-- version. This library is distributed in the hope that it will be useful, --
-- but WITHOUT ANY WARRANTY;  without even the implied warranty of MERCHAN- --
-- TABILITY or FITNESS FOR A PARTICULAR PURPOSE.                            --
--                                                                          --
-- As a special exception under Section 7 of GPL version 3, you are granted --
-- additional permissions described in the GCC Runtime Library Exception,   --
-- version 3.1, as published by the Free Software Foundation.               --
--                                                                          --
-- You should have received a copy of the GNU General Public License and    --
-- a copy of the GCC Runtime Library Exception along with this program;     --
-- see the files COPYING3 and COPYING.RUNTIME respectively.  If not, see    --
-- <http://www.gnu.org/licenses/>.                                          --
--                                                                          --
------------------------------------------------------------------------------

with Ada.Unchecked_Conversion;
with GNAT.Strings;                       use GNAT.Strings;
with Interfaces.C.Strings;               use Interfaces.C.Strings;
with System;
with Cairo;                              use Cairo;
with Cairo.Matrix;                       use Cairo.Matrix;
with Cairo.Pattern;                      use Cairo.Pattern;
with Cairo.Png;
with Cairo.PDF;                          use Cairo.PDF;
with Cairo.Surface;
with Cairo.SVG;
with Glib.Main;                          use Glib.Main;
with Glib.Properties.Creation;           use Glib.Properties.Creation;
with Glib.Values;                        use Glib.Values;
with Gdk;                                use Gdk;
with Gdk.Cairo;                          use Gdk.Cairo;
with Gdk.RGBA;                           use Gdk.RGBA;
with Gdk.Types.Keysyms;                  use Gdk.Types.Keysyms;
with Gdk.Window_Attr;                    use Gdk.Window_Attr;
with Gdk.Window;                         use Gdk.Window;
with Gtk.Enums;                          use Gtk.Enums;
with Gtk.Handlers;                       use Gtk.Handlers;
with Gtk.Scrollable;                     use Gtk.Scrollable;
with Gtk.Style_Context;                  use Gtk.Style_Context;
with Gtk.Text_Buffer;                    use Gtk.Text_Buffer;
with Gtk.Text_Iter;                      use Gtk.Text_Iter;
with Gtk.Text_View;                      use Gtk.Text_View;
with Gtk.Widget;                         use Gtk.Widget;
with Gtkada.Bindings;                    use Gtkada.Bindings;
with Gtkada.Canvas_View.Links;           use Gtkada.Canvas_View.Links;
with Gtkada.Canvas_View.Objects;         use Gtkada.Canvas_View.Objects;
with Gtkada.Canvas_View.Views;           use Gtkada.Canvas_View.Views;
with Gtkada.Handlers;                    use Gtkada.Handlers;
with Gtkada.Types;                       use Gtkada.Types;
with System.Storage_Elements;            use System.Storage_Elements;

package body Gtkada.Canvas_View is

   Model_Signals : constant Gtkada.Types.Chars_Ptr_Array :=
     (1 => New_String (String (Signal_Item_Contents_Changed)),
      2 => New_String (String (Signal_Layout_Changed)),
      3 => New_String (String (Signal_Selection_Changed)),
      4 => New_String (String (Signal_Item_Destroyed)));
   View_Signals : constant Gtkada.Types.Chars_Ptr_Array :=
     (1 => New_String (String (Signal_Viewport_Changed)),
      2 => New_String (String (Signal_Item_Event)));

   Model_Class_Record : Glib.Object.Ada_GObject_Class :=
     Glib.Object.Uninitialized_Class;
   View_Class_Record : aliased Glib.Object.Ada_GObject_Class :=
     Glib.Object.Uninitialized_Class;

   Debug_Show_Bounding_Boxes : constant Boolean := False;
   --  Set to True to visualize the bounding boxes of items

   H_Adj_Property    : constant Property_Id := 1;
   V_Adj_Property    : constant Property_Id := 2;
   H_Scroll_Property : constant Property_Id := 3;
   V_Scroll_Property : constant Property_Id := 4;
   --  The properties for the View

   Mouse_Move_Before_Drag : constant Gdouble := 4.0 * 4.0;
   --  Minimal amount the mouse should move before we start dragging (this is
   --  the square).

   function On_View_Draw
     (View : System.Address; Cr : Cairo_Context) return Gboolean;
   pragma Convention (C, On_View_Draw);
   --  default handler for "draw" on views.

   procedure On_Size_Allocate (View : System.Address; Alloc : Gtk_Allocation);
   pragma Convention (C, On_Size_Allocate);
   --  default handler for "size_allocate" on views.

   function GValue_To_Abstract_Item (Value : GValue) return Abstract_Item;
   function Abstract_Item_To_Address is new Ada.Unchecked_Conversion
     (Abstract_Item, System.Address);
   package Abstract_Item_Marshallers is new Object_Callback.Marshallers
     .Generic_Marshaller (Abstract_Item, GValue_To_Abstract_Item);
   procedure Abstract_Item_Emit
     is new Abstract_Item_Marshallers.Emit_By_Name_Generic
     (Abstract_Item_To_Address);
   --  support for the "item_contents_changed" signal

   function GValue_To_EDA (Value : GValue) return Event_Details_Access;
   function EDA_To_Address is new Ada.Unchecked_Conversion
     (Event_Details_Access, System.Address);
   package EDA_Marshallers is new Object_Return_Callback.Marshallers
     .Generic_Marshaller (Event_Details_Access, GValue_To_EDA);
   function EDA_Emit
     is new EDA_Marshallers.Emit_By_Name_Generic (EDA_To_Address);
   --  support for the "item_contents_changed" signal

   procedure View_Class_Init (Self : GObject_Class);
   pragma Convention (C, View_Class_Init);
   --  Initialize the class record, in particular adding interfaces, for
   --  the view class.

   procedure On_View_Destroy (Self : access Gtk_Widget_Record'Class);
   --  Called when the view is destroyed

   procedure Refresh
     (Self : not null access Canvas_View_Record'Class;
      Cr   : Cairo.Cairo_Context;
      Area : Model_Rectangle := No_Rectangle);
   --  Redraw the canvas (clear area, set transformation matrix and call Draw)

   procedure On_Layout_Changed_For_View
     (View : not null access GObject_Record'Class);
   procedure On_Item_Contents_Changed_For_View
     (View   : access GObject_Record'Class;
      Item : Abstract_Item);
   procedure On_Item_Destroyed_For_View
     (View   : access GObject_Record'Class;
      Item : Abstract_Item);
   procedure On_Selection_Changed_For_View
     (View : not null access GObject_Record'Class;
      Item : Abstract_Item);
   --  Handles the model events for the view.

   procedure Item_Destroyed
     (Self : not null access Canvas_Model_Record'Class;
      Item : not null access Abstract_Item_Record'Class);
   --  Emits the "item_destroyed" signal

   procedure On_Adj_Value_Changed
     (View : access Glib.Object.GObject_Record'Class);
   --  Called when one of the scrollbars has changed value.

   procedure View_Set_Property
     (Object        : access Glib.Object.GObject_Record'Class;
      Prop_Id       : Property_Id;
      Value         : Glib.Values.GValue;
      Property_Spec : Param_Spec);
   procedure View_Get_Property
     (Object        : access Glib.Object.GObject_Record'Class;
      Prop_Id       : Property_Id;
      Value         : out Glib.Values.GValue;
      Property_Spec : Param_Spec);
   --  Handlers for gtk+ properties

   function Compute_Text
     (Self : not null access Text_Item_Record'Class)
      return String;
   --  Return the text to display for Self, including the directional arrow

   function Size_Above_Threshold
     (Self : not null access Abstract_Item_Record'Class;
      View : access Canvas_View_Record'Class) return Boolean;
   --  Whether the item's size is above the visibility threshold, i.e. whether
   --  the item is visible.

   procedure Resize_Fill_Pattern
     (Self : not null access Container_Item_Record'Class);
   --  Resize the fill pattern so that it extends to the whole item, instead of
   --  just the 0.0 .. 1.0 pattern space.

   procedure Destroy_And_Free
     (Self     : in out Abstract_Item;
      In_Model : not null access Canvas_Model_Record'Class);
   --  Free the memory used by Self

   function On_Button_Event
     (View  : access Gtk_Widget_Record'Class;
      Event : Gdk_Event_Button) return Boolean;
   function On_Key_Event
     (View  : access Gtk_Widget_Record'Class;
      Event : Gdk_Event_Key) return Boolean;
   function On_Motion_Notify_Event
     (View  : access Gtk_Widget_Record'Class;
      Event : Gdk_Event_Motion) return Boolean;
   function On_Scroll_Event
     (View  : access Gtk_Widget_Record'Class;
      Event : Gdk_Event_Scroll) return Boolean;
   --  Low-level handling of mouse events.

   function Intersection
     (P11, P12, P21, P22 : Item_Point) return Item_Point;
   --  Compute the intersection of the two segments (P11,P12) and (P21,P22).
   --  The result has X set to Gdouble'First when no intersection exists

   procedure Compute_Item
     (Self    : not null access Canvas_View_Record'Class;
      Details : in out Canvas_Event_Details);
   --  Compute the item that was clicked on, from the coordinates stored in
   --  Details.

   procedure On_View_Realize (Widget : System.Address);
   pragma Convention (C, On_View_Realize);
   --  Called when the view is realized

   function On_Text_Edit_Key_Press
     (View  : access GObject_Record'Class;
      Event : Gdk_Event_Key)
      return Boolean;
   --  Called when the user is inline-editing a text widget, to properly close
   --  the editor.

   procedure Cancel_Drag (Self : not null access Canvas_View_Record'Class);
   --  Cancel any drag currently in place.

   procedure Force_Size
      (Self : not null access Container_Item_Record'Class;
       Forced_Width, Forced_Height : Gdouble := -1.0);
   --  Force a specific size for the item if any of the dimensions is positive

   ----------------------
   -- Destroy_And_Free --
   ----------------------

   procedure Destroy_And_Free
     (Self     : in out Abstract_Item;
      In_Model : not null access Canvas_Model_Record'Class)
   is
      procedure Unchecked_Free is new Ada.Unchecked_Deallocation
        (Abstract_Item_Record'Class, Abstract_Item);
   begin
      if Self /= null then
         Item_Destroyed (In_Model, Self);
         Destroy (Self, In_Model);
         Unchecked_Free (Self);
      end if;
   end Destroy_And_Free;

   -----------------------------
   -- GValue_To_Abstract_Item --
   -----------------------------

   function GValue_To_Abstract_Item (Value : GValue) return Abstract_Item is
      S : constant System.Address := Get_Address (Value);
      function Unchecked_Convert is new Ada.Unchecked_Conversion
        (System.Address, Abstract_Item);
   begin
      return Unchecked_Convert (S);
   end GValue_To_Abstract_Item;

   -------------------
   -- GValue_To_EDA --
   -------------------

   function GValue_To_EDA (Value : GValue) return Event_Details_Access is
      S : constant System.Address := Get_Address (Value);
      function Unchecked_Convert is new Ada.Unchecked_Conversion
        (System.Address, Event_Details_Access);
   begin
      return Unchecked_Convert (S);
   end GValue_To_EDA;

   -------------------
   -- Item_To_Model --
   -------------------

   function Item_To_Model
     (Item   : not null access Abstract_Item_Record'Class;
      Rect   : Item_Rectangle) return Model_Rectangle
   is
      Parent : Abstract_Item := Abstract_Item (Item);
      Pos    : Item_Point;
      Result : Model_Rectangle := (Rect.X, Rect.Y, Rect.Width, Rect.Height);

   begin
      while Parent /= null loop
         --  ??? Should take item rotation into account when we implement it.

         Pos := Position (Parent);
         Result.X := Result.X + Pos.X;
         Result.Y := Result.Y + Pos.Y;

         Parent := Parent.Parent;
      end loop;
      return Result;
   end Item_To_Model;

   -------------------
   -- Item_To_Model --
   -------------------

   function Item_To_Model
     (Item   : not null access Abstract_Item_Record'Class;
      P      : Item_Point) return Model_Point
   is
      R : constant Model_Rectangle :=
        Item.Item_To_Model ((P.X, P.Y, 0.0, 0.0));
   begin
      return (R.X, R.Y);
   end Item_To_Model;

   -------------------
   -- Model_To_Item --
   -------------------

   function Model_To_Item
     (Item   : not null access Abstract_Item_Record'Class;
      P      : Model_Point) return Item_Point
   is
      Rect   : constant Item_Rectangle :=
        Model_To_Item (Item, (P.X, P.Y, 1.0, 1.0));
   begin
      return (Rect.X, Rect.Y);
   end Model_To_Item;

   -------------------
   -- Model_To_Item --
   -------------------

   function Model_To_Item
     (Item   : not null access Abstract_Item_Record'Class;
      P      : Model_Rectangle) return Item_Rectangle
   is
      Parent : Abstract_Item := Abstract_Item (Item);
      Result : Item_Rectangle := (P.X, P.Y, P.Width, P.Height);
      Pos    : Item_Point;
   begin
      while Parent /= null loop
         Pos := Parent.Position;
         Result.X := Result.X - Pos.X;
         Result.Y := Result.Y - Pos.Y;
         Parent := Parent.Parent;
      end loop;
      return Result;
   end Model_To_Item;

   ------------------------
   -- Model_Bounding_Box --
   ------------------------

   function Model_Bounding_Box
     (Self     : not null access Abstract_Item_Record'Class)
      return Model_Rectangle
   is
   begin
      return Self.Item_To_Model (Self.Bounding_Box);
   end Model_Bounding_Box;

   --------------------
   -- Model_Get_Type --
   --------------------

   function Model_Get_Type return Glib.GType is
   begin
      Glib.Object.Initialize_Class_Record
        (Ancestor     => GType_Object,
         Signals      => Model_Signals,
         Class_Record => Model_Class_Record,
         Type_Name    => "GtkadaCanvasModel",
         Parameters   => (1 => (1 => GType_Pointer), --  item_content_changed
                          2 => (1 => GType_None),  --  layout_changed
                          3 => (1 => GType_Pointer),
                          4 => (1 => GType_Pointer)));  --  item_destroyed
      return Model_Class_Record.The_Type;
   end Model_Get_Type;

   ----------------
   -- Initialize --
   ----------------

   procedure Initialize
     (Self : not null access Canvas_Model_Record'Class) is
   begin
      if not Self.Is_Created then
         G_New (Self, Model_Get_Type);
      end if;

      --  ??? When destroyed, should unreferenced Self.Layout
   end Initialize;

   --------------------
   -- Layout_Changed --
   --------------------

   procedure Layout_Changed
     (Self : not null access Canvas_Model_Record'Class) is
   begin
      Object_Callback.Emit_By_Name (Self, Signal_Layout_Changed);
   end Layout_Changed;

   -----------------------
   -- On_Layout_Changed --
   -----------------------

   function On_Layout_Changed
     (Self : not null access Canvas_Model_Record'Class;
      Call : not null access procedure
        (Self : not null access GObject_Record'Class);
      Slot : access GObject_Record'Class := null)
      return Gtk.Handlers.Handler_Id
   is
   begin
      if Slot = null then
         return Object_Callback.Connect
            (Self,
             Signal_Layout_Changed,
             Object_Callback.To_Marshaller (Call));
      else
         return Object_Callback.Object_Connect
            (Self,
             Signal_Layout_Changed,
             Object_Callback.To_Marshaller (Call),
             Slot);
      end if;
   end On_Layout_Changed;

   -----------------------------
   -- Item_Contents_Changed --
   -----------------------------

   procedure Item_Contents_Changed
     (Self   : not null access Canvas_Model_Record'Class;
      Item : not null access Abstract_Item_Record'Class)
   is
   begin
      Abstract_Item_Emit
        (Self, Signal_Item_Contents_Changed & ASCII.NUL,
         Abstract_Item (Item));
   end Item_Contents_Changed;

   --------------------------------
   -- On_Item_Contents_Changed --
   --------------------------------

   function On_Item_Contents_Changed
     (Self : not null access Canvas_Model_Record'Class;
      Call : not null access procedure
        (Self : access GObject_Record'Class; Item : Abstract_Item);
      Slot : access GObject_Record'Class := null)
      return Gtk.Handlers.Handler_Id
   is
      Id : Handler_Id;
   begin
      if Slot = null then
         Id := Object_Callback.Connect
           (Self, Signal_Item_Contents_Changed,
            Abstract_Item_Marshallers.To_Marshaller (Call));
      else
         Id := Object_Callback.Object_Connect
           (Self, Signal_Item_Contents_Changed,
            Abstract_Item_Marshallers.To_Marshaller (Call), Slot);
      end if;
      return Id;
   end On_Item_Contents_Changed;

   --------------------------------
   -- On_Layout_Changed_For_View --
   --------------------------------

   procedure On_Layout_Changed_For_View
     (View : not null access GObject_Record'Class)
   is
      Self  : constant Canvas_View := Canvas_View (View);
      Alloc : Gtk_Allocation;
   begin
      Self.Get_Allocation (Alloc);

      --  On_Adjustments_Set will be called anyway when Size_Allocate is called
      --  so no need to call it now if the size is unknown yet.

      if Alloc.Width > 1 then
         Set_Adjustment_Values (Self);
         Self.Queue_Draw;
      end if;
   end On_Layout_Changed_For_View;

   -----------------------------------
   -- On_Selection_Changed_For_View --
   -----------------------------------

   procedure On_Selection_Changed_For_View
     (View : not null access GObject_Record'Class;
      Item : Abstract_Item)
   is
      pragma Unreferenced (Item);
      Self  : constant Canvas_View := Canvas_View (View);
   begin
      Self.Queue_Draw;
   end On_Selection_Changed_For_View;

   -----------------------------------------
   -- On_Item_Contents_Changed_For_View --
   -----------------------------------------

   procedure On_Item_Contents_Changed_For_View
     (View : access GObject_Record'Class;
      Item : Abstract_Item)
   is
      pragma Unreferenced (Item);
      Self : constant Canvas_View := Canvas_View (View);

      --  ??? Ideally we should only redraw the minimal area
--        Rect : constant View_Rectangle :=
--          Self.Model_To_View (Item.Model_Bounding_Box);
   begin
      Self.Queue_Draw;
--        Self.Queue_Draw_Area
--          (X      => Gint (Rect.X),
--           Y      => Gint (Rect.Y),
--           Width  => Gint (Rect.Width),
--           Height => Gint (Rect.Height));
   end On_Item_Contents_Changed_For_View;

   --------------------------------
   -- On_Item_Destroyed_For_View --
   --------------------------------

   procedure On_Item_Destroyed_For_View
     (View   : access GObject_Record'Class;
      Item : Abstract_Item)
   is
      Self : constant Canvas_View := Canvas_View (View);
   begin
      if Self.Last_Button_Press.Item = Item then
         Self.Last_Button_Press.Item := null;
      end if;

      if Self.Last_Button_Press.Toplevel_Item = Item then
         Self.Last_Button_Press.Toplevel_Item := null;
      end if;

      if Self.Dragged_Items.Contains (Item) then
         Self.Dragged_Items.Delete (Item);
      end if;

      if Self.Inline_Edit.Item = Item then
         Cancel_Inline_Editing (Self);
      end if;

      Terminate_Animation_For_Item (Self, Item);
   end On_Item_Destroyed_For_View;

   -------------
   -- Gtk_New --
   -------------

   procedure Gtk_New
     (Self  : out Canvas_View;
      Model : access Canvas_Model_Record'Class := null) is
   begin
      Self := new Canvas_View_Record;
      Initialize (Self, Model);
   end Gtk_New;

   ----------------
   -- Initialize --
   ----------------

   procedure Initialize
     (Self  : not null access Canvas_View_Record'Class;
      Model : access Canvas_Model_Record'Class := null)
   is
   begin
      G_New (Self, View_Get_Type);

      Self.Layout := Self.Create_Pango_Layout;
      Self.Set_Has_Window (True);

      Self.Add_Events
        (Scroll_Mask or Smooth_Scroll_Mask or Touch_Mask
         or Button_Press_Mask or Button_Release_Mask
         or Button1_Motion_Mask
         or Button2_Motion_Mask
         or Button3_Motion_Mask
         --  or Pointer_Motion_Mask or Pointer_Motion_Hint_Mask
        );

      Self.On_Destroy (On_View_Destroy'Access);
      Self.On_Button_Press_Event (On_Button_Event'Access);
      Self.On_Button_Release_Event (On_Button_Event'Access);
      Self.On_Motion_Notify_Event (On_Motion_Notify_Event'Access);
      Self.On_Key_Press_Event (On_Key_Event'Access);
      Self.On_Scroll_Event (On_Scroll_Event'Access);

      Self.Set_Can_Focus (True);

      Self.Set_Model (Model);
   end Initialize;

   ------------------
   -- Compute_Item --
   ------------------

   procedure Compute_Item
     (Self    : not null access Canvas_View_Record'Class;
      Details : in out Canvas_Event_Details)
   is
      Context : Draw_Context;
   begin
      Context := (Cr     => Gdk.Cairo.Create (Self.Get_Window),
                  View   => Canvas_View (Self),
                  Layout => null);

      Details.Toplevel_Item := Self.Model.Toplevel_Item_At
        (Details.M_Point, Context => Context);

      if Details.Toplevel_Item = null then
         Details.Item := null;
      else
         Details.T_Point := Details.Toplevel_Item.Model_To_Item
           (Details.M_Point);
         Details.Item := Details.Toplevel_Item.Inner_Most_Item
           (Details.M_Point, Context);

         if Details.Item /= null then
            Details.I_Point := Details.Item.Model_To_Item (Details.M_Point);
         end if;
      end if;

      Cairo.Destroy (Context.Cr);
   end Compute_Item;

   ---------------------
   -- On_Scroll_Event --
   ---------------------

   function On_Scroll_Event
     (View  : access Gtk_Widget_Record'Class;
      Event : Gdk_Event_Scroll) return Boolean
   is
      Self    : constant Canvas_View := Canvas_View (View);
      Details : aliased Canvas_Event_Details;
      Button  : Guint;
   begin
      if Self.Model /= null then
         case Event.Direction is
            when Scroll_Up | Scroll_Left =>
               Button := 5;
            when Scroll_Down | Scroll_Right =>
               Button := 6;
            when Scroll_Smooth =>
               if Event.Delta_Y > 0.0 then
                  Button := 6;
               else
                  Button := 5;
               end if;
         end case;

         Details :=
           (Event_Type => Scroll,
            Button     => Button,
            Key        => 0,
            State      => Event.State,
            Root_Point => (Event.X_Root, Event.Y_Root),
            M_Point    => Self.Window_To_Model ((X => Event.X, Y => Event.Y)),
            T_Point    => No_Item_Point,
            I_Point    => No_Item_Point,
            Item       => null,
            Toplevel_Item => null,
            Allow_Snapping    => True,
            Allowed_Drag_Area => No_Drag_Allowed);
         Compute_Item (Self, Details);
         return Self.Item_Event (Details'Unchecked_Access);
      end if;
      return False;
   end On_Scroll_Event;

   -----------------
   -- Set_Details --
   -----------------

   procedure Set_Details
     (Self    : not null access Canvas_View_Record'Class;
      Details : out Canvas_Event_Details;
      Event   : Gdk.Event.Gdk_Event_Button)
   is
   begin
      Details :=
        (Event_Type => Button_Press,
         Button     => Event.Button,
         Key        => 0,
         State      => Event.State,
         Root_Point => (Event.X_Root, Event.Y_Root),
         M_Point    => Self.Window_To_Model ((X => Event.X, Y => Event.Y)),
         T_Point    => No_Item_Point,
         I_Point    => No_Item_Point,
         Item       => null,
         Toplevel_Item     => null,
         Allow_Snapping    => True,
         Allowed_Drag_Area => No_Drag_Allowed);

      case Event.The_Type is
         when Gdk.Event.Button_Press =>
            Compute_Item (Self, Details);

         when Gdk_2button_Press =>
            Details.Event_Type := Double_Click;
            Compute_Item (Self, Details);

         when Gdk.Event.Button_Release =>
            if Self.In_Drag then
               Details.Event_Type := End_Drag;
               Details.Toplevel_Item :=
                 Self.Last_Button_Press.Toplevel_Item;
            else
               Details.Event_Type := Button_Release;

               --  The previous button press even might have deleted the item,
               --  in which case On_Item_Destroyed_For_View has reset the
               --  Last_Buttton_Press field
               if Details.M_Point = Self.Last_Button_Press.M_Point
                 and then Details.Toplevel_Item /= null
               then
                  --  Do not spend time recomputing
                  Details.Toplevel_Item :=
                    Self.Last_Button_Press.Toplevel_Item;
                  Details.Item := Self.Last_Button_Press.Item;
               else
                  Compute_Item (Self, Details);
               end if;
            end if;

         when others =>
            --  invalid
            Details.Event_Type := Key_Press;
      end case;
   end Set_Details;

   ------------------
   -- On_Key_Event --
   ------------------

   function On_Key_Event
     (View  : access Gtk_Widget_Record'Class;
      Event : Gdk_Event_Key) return Boolean
   is
      Self    : constant Canvas_View := Canvas_View (View);
      Details : aliased Canvas_Event_Details;
      Box     : Model_Rectangle;
      IBox    : Item_Rectangle;
   begin
      --  Do not cancel drag, since pressing shift is used to disable snapping
      --  in this context.

      if Self.Model /= null then
         Details.Event_Type        := Key_Press;
         Details.State             := Event.State;
         Details.Allow_Snapping    := True;
         Details.Allowed_Drag_Area := No_Drag_Allowed;
         Details.Key               := Event.Keyval;

         if not Self.Model.Selection.Is_Empty then
            Details.Item := Item_Sets.Element (Self.Model.Selection.First);

            if Details.Item /= null then
               IBox := Details.Item.Bounding_Box;
               Details.I_Point := (IBox.X + IBox.Width / 2.0,
                                   IBox.Y + IBox.Height / 2.0);

               Box := Details.Item.Model_Bounding_Box;
               Details.M_Point := (Box.X + Box.Width / 2.0,
                                   Box.Y + Box.Height / 2.0);

               Details.Toplevel_Item := Details.Item.Get_Toplevel_Item;

               IBox := Details.Toplevel_Item.Bounding_Box;
               Details.T_Point := (IBox.X + IBox.Width / 2.0,
                                   IBox.Y + IBox.Height / 2.0);
            end if;
         end if;

         return Self.Item_Event (Details'Unchecked_Access);
      end if;

      return False;
   end On_Key_Event;

   -----------------
   -- Cancel_Drag --
   -----------------

   procedure Cancel_Drag (Self : not null access Canvas_View_Record'Class) is
   begin
      Self.In_Drag := False;
      Self.Dragged_Items.Clear;
      Self.Last_Button_Press.Allowed_Drag_Area := No_Drag_Allowed;
   end Cancel_Drag;

   ---------------------
   -- On_Button_Event --
   ---------------------

   function On_Button_Event
     (View  : access Gtk_Widget_Record'Class;
      Event : Gdk_Event_Button)
      return Boolean
   is
      Self    : constant Canvas_View := Canvas_View (View);
      Details : aliased Canvas_Event_Details;
   begin
      Cancel_Continuous_Scrolling (Self);
      Free_Smart_Guides (Self);

      if Self.Model /= null then
         Self.Set_Details (Details, Event);

         if Details.Event_Type = Key_Press then
            return False;
         elsif Details.Event_Type = Button_Press then
            Cancel_Inline_Editing (Self);
            Self.Grab_Add;
            Self.Grab_Focus;
         elsif Details.Event_Type = Button_Release then
            Self.Grab_Remove;
         end if;

         if Event.The_Type = Gdk.Event.Button_Release
           and then Self.In_Drag
         then
            --  Validate the position of items and recompute all links,
            --  not just the ones that moved.
            Self.Model.Refresh_Layout;
         end if;

         if Self.Item_Event (Details'Unchecked_Access) then
            Cancel_Drag (Self);

            if Details.Event_Type = Button_Press then
               Self.Last_Button_Press := Details;
            end if;

            return True;
         end if;
      end if;

      Cancel_Drag (Self);
      return False;
   end On_Button_Event;

   -----------------------
   -- Get_Toplevel_Item --
   -----------------------

   function Get_Toplevel_Item
     (Self : not null access Abstract_Item_Record'Class)
      return Abstract_Item
   is
      Result : Abstract_Item := Abstract_Item (Self);
      P      : Abstract_Item;
   begin
      loop
         P := Parent (Result);
         exit when P = null;
         Result := P;
      end loop;
      return Result;
   end Get_Toplevel_Item;

   ------------------------------------
   -- Copy_Selected_To_Dragged_Items --
   ------------------------------------

   procedure Copy_Selected_To_Dragged_Items
     (Self  : not null access Canvas_View_Record'Class;
      Force : access Abstract_Item_Record'Class)
   is
      use Item_Sets;
      C    : Item_Sets.Cursor := Self.Model.Selection.First;
      Item : Abstract_Item;
      P    : Gtkada.Style.Point;
   begin
      Self.Dragged_Items.Clear;

      while Has_Element (C) loop
         Item := Element (C).Get_Toplevel_Item;
         if not Item.Is_Link then
            P := Item.Position;
            Self.Dragged_Items.Include
              (Item, (Item => Item, Pos  => (X => P.X, Y => P.Y)));
         end if;

         Next (C);
      end loop;

      if Force /= null and then not Force.Is_Link then
         Item := Force.Get_Toplevel_Item;
         P := Item.Position;
         Self.Dragged_Items.Include
           (Item, (Item => Item, Pos  => (X => P.X, Y => P.Y)));
      end if;
   end Copy_Selected_To_Dragged_Items;

   ----------------------------
   -- On_Motion_Notify_Event --
   ----------------------------

   function On_Motion_Notify_Event
     (View  : access Gtk_Widget_Record'Class;
      Event : Gdk_Event_Motion) return Boolean
   is
      Self    : constant Canvas_View := Canvas_View (View);
      Details : aliased Canvas_Event_Details;
      Dx, Dy  : Gdouble;
      Dummy   : Boolean;
   begin
      if Self.Model /= null
        and then Self.Last_Button_Press.Allowed_Drag_Area /= No_Drag_Allowed
        and then Self.Get_Child = null   --  no inline editing
      then
         if not Self.In_Drag then
            Dx := Event.X_Root - Self.Last_Button_Press.Root_Point.X;
            Dy := Event.Y_Root - Self.Last_Button_Press.Root_Point.Y;

            if Dx * Dx + Dy * Dy >= Mouse_Move_Before_Drag then
               Self.In_Drag := True;
               Details := Self.Last_Button_Press;
               Details.Event_Type := Start_Drag;
               Dummy := Self.Item_Event (Details'Unchecked_Access);

               Self.Topleft_At_Drag_Start := Self.Topleft;

               --  ??? Should add all selected items
               if Details.Toplevel_Item /= null
                 and then not Details.Toplevel_Item.Is_Link
               then
                  Copy_Selected_To_Dragged_Items
                    (Self, Force => Details.Toplevel_Item);
                  Prepare_Smart_Guides (Self);
               end if;
            end if;
         end if;

         --  Whether we were already in a drag or just started

         if Self.In_Drag then
            Details            := Self.Last_Button_Press;
            Details.Event_Type := In_Drag;
            Details.State      := Event.State;
            Details.Root_Point := (Event.X_Root, Event.Y_Root);
            Details.M_Point    :=
              Self.Window_To_Model ((X => Event.X, Y => Event.Y));
            Dummy := Self.Item_Event (Details'Unchecked_Access);
         end if;
      end if;
      return False;
   end On_Motion_Notify_Event;

   ---------------
   -- Set_Model --
   ---------------

   procedure Set_Model
      (Self  : not null access Canvas_View_Record'Class;
       Model : access Canvas_Model_Record'Class)
   is
   begin
      if Self.Model = Canvas_Model (Model) then
         return;
      end if;

      if Self.Model /= null then
         Disconnect (Self.Model, Self.Id_Layout_Changed);
         Disconnect (Self.Model, Self.Id_Item_Contents_Changed);
         Disconnect (Self.Model, Self.Id_Selection_Changed);
         Disconnect (Self.Model, Self.Id_Item_Destroyed);
         Unref (Self.Model);
      end if;

      Self.Model := Canvas_Model (Model);
      Ref (Self.Model);

      if Self.Model /= null then
         Self.Id_Layout_Changed := Model.On_Layout_Changed
            (On_Layout_Changed_For_View'Access, Self);
         Self.Id_Selection_Changed := Model.On_Selection_Changed
           (On_Selection_Changed_For_View'Access, Self);
         Self.Id_Item_Contents_Changed := Model.On_Item_Contents_Changed
            (On_Item_Contents_Changed_For_View'Access, Self);
         Self.Id_Item_Destroyed :=
           Model.On_Item_Destroyed (On_Item_Destroyed_For_View'Access, Self);
      end if;

      if Self.Model /= null and then Self.Model.Layout = null then
         Self.Model.Layout := Self.Layout;  --  needed for layout
         Ref (Self.Model.Layout);
         Self.Model.Refresh_Layout;
      else
         Set_Adjustment_Values (Self);
         Self.Queue_Draw;
      end if;

      Self.Viewport_Changed;
   end Set_Model;

   -----------
   -- Model --
   -----------

   function Model
     (Self  : not null access Canvas_View_Record'Class)
      return Canvas_Model
   is
   begin
      return Self.Model;
   end Model;

   ---------------------
   -- On_View_Realize --
   ---------------------

   procedure On_View_Realize (Widget : System.Address) is
      W          : constant Gtk_Widget :=
        Gtk_Widget (Get_User_Data_Or_Null (Widget));
      Allocation : Gtk_Allocation;
      Window     : Gdk_Window;
      Attr       : Gdk.Window_Attr.Gdk_Window_Attr;
      Mask       : Gdk_Window_Attributes_Type;

   begin
      if not W.Get_Has_Window then
         Inherited_Realize (View_Class_Record, W);
      else
         W.Set_Realized (True);
         W.Get_Allocation (Allocation);

         Gdk_New
           (Attr,
            Window_Type => Gdk.Window.Window_Child,
            X           => Allocation.X,
            Y           => Allocation.Y,
            Width       => Allocation.Width,
            Height      => Allocation.Height,
            Wclass      => Gdk.Window.Input_Output,
            Visual      => W.Get_Visual,
            Event_Mask  => W.Get_Events or Exposure_Mask);
         Mask := Wa_X or Wa_Y or Wa_Visual;

         Gdk_New (Window, W.Get_Parent_Window, Attr, Mask);
         Register_Window (W, Window);
         W.Set_Window (Window);
         Get_Style_Context (W).Set_Background (Window);

         --  See also handler for size_allocate, which moves the window to its
         --  proper location.
      end if;
   end On_View_Realize;

   ---------------------
   -- View_Class_Init --
   ---------------------

   procedure View_Class_Init (Self : GObject_Class) is
   begin
      Set_Properties_Handlers
        (Self, View_Set_Property'Access, View_Get_Property'Access);

      Override_Property (Self, H_Adj_Property, "hadjustment");
      Override_Property (Self, V_Adj_Property, "vadjustment");
      Override_Property (Self, H_Scroll_Property, "hscroll-policy");
      Override_Property (Self, V_Scroll_Property, "vscroll-policy");

      Set_Default_Draw_Handler (Self, On_View_Draw'Access);
      Set_Default_Size_Allocate_Handler (Self, On_Size_Allocate'Access);
      Set_Default_Realize_Handler (Self, On_View_Realize'Access);
   end View_Class_Init;

   -------------------
   -- View_Get_Type --
   -------------------

   function View_Get_Type return Glib.GType is
      Info : access GInterface_Info;
   begin
      if Glib.Object.Initialize_Class_Record
        (Ancestor     => Gtk.Bin.Get_Type,
         Signals      => View_Signals,
         Class_Record => View_Class_Record'Access,
         Type_Name    => "GtkadaCanvasView",
         Parameters   => (1 => (1 => GType_None),
                          2 => (1 => GType_Pointer)),
         Returns      => (1 => GType_None,
                          2 => GType_Boolean),
         Class_Init   => View_Class_Init'Access)
      then
         Info := new GInterface_Info'
           (Interface_Init     => null,
            Interface_Finalize => null,
            Interface_Data     => System.Null_Address);
         Glib.Object.Add_Interface
           (View_Class_Record,
            Iface => Gtk.Scrollable.Get_Type,
            Info  => Info);
      end if;

      return View_Class_Record.The_Type;
   end View_Get_Type;

   --------------------------
   -- On_Adj_Value_Changed --
   --------------------------

   procedure On_Adj_Value_Changed
     (View : access Glib.Object.GObject_Record'Class)
   is
      Self : constant Canvas_View := Canvas_View (View);
      Pos  : constant Model_Point :=
        (X => Self.Hadj.Get_Value,
         Y => Self.Vadj.Get_Value);
   begin
      if Pos /= Self.Topleft then
         Self.Topleft := Pos;
         Self.Viewport_Changed;
         Queue_Draw (Self);
      end if;
   end On_Adj_Value_Changed;

   ---------------------------
   -- Set_Adjustment_Values --
   ---------------------------

   procedure Set_Adjustment_Values
     (Self : not null access Canvas_View_Record'Class)
   is
      Box   : Model_Rectangle;
      Area  : constant Model_Rectangle := Self.Get_Visible_Area;
      Min, Max : Gdouble;
   begin
      if Self.Model = null or else Area.Width <= 1.0 then
         --  Not allocated yet
         return;
      end if;

      --  We want a small margin around the minimal box for the model, since it
      --  looks better.

      Box := Self.Model.Bounding_Box (View_Margin / Self.Scale);

      --  We set the adjustments to include the model area, but also at least
      --  the current visible area (if we don't, then part of the display will
      --  not be properly refreshed).

      if Self.Hadj /= null then
         Min := Gdouble'Min (Area.X, Box.X);
         Max := Gdouble'Max (Area.X + Area.Width, Box.X + Box.Width);
         Self.Hadj.Configure
           (Value          => Area.X,
            Lower          => Min,
            Upper          => Max,
            Step_Increment => 5.0,
            Page_Increment => 100.0,
            Page_Size      => Area.Width);
      end if;

      if Self.Vadj /= null then
         Min := Gdouble'Min (Area.Y, Box.Y);
         Max := Gdouble'Max (Area.Y + Area.Height, Box.Y + Box.Height);
         Self.Vadj.Configure
           (Value          => Area.Y,
            Lower          => Min,
            Upper          => Max,
            Step_Increment => 5.0,
            Page_Increment => 100.0,
            Page_Size      => Area.Height);
      end if;

      Self.Viewport_Changed;
   end Set_Adjustment_Values;

   -----------------------
   -- View_Set_Property --
   -----------------------

   procedure View_Set_Property
     (Object        : access Glib.Object.GObject_Record'Class;
      Prop_Id       : Property_Id;
      Value         : Glib.Values.GValue;
      Property_Spec : Param_Spec)
   is
      pragma Unreferenced (Property_Spec);
      Self : constant Canvas_View := Canvas_View (Object);
   begin
      case Prop_Id is
         when H_Adj_Property =>
            Self.Hadj := Gtk_Adjustment (Get_Object (Value));
            if Self.Hadj /= null then
               Set_Adjustment_Values (Self);
               Self.Hadj.On_Value_Changed (On_Adj_Value_Changed'Access, Self);
               Self.Queue_Draw;
            end if;

         when V_Adj_Property =>
            Self.Vadj := Gtk_Adjustment (Get_Object (Value));
            if Self.Vadj /= null then
               Set_Adjustment_Values (Self);
               Self.Vadj.On_Value_Changed (On_Adj_Value_Changed'Access, Self);
               Self.Queue_Draw;
            end if;

         when H_Scroll_Property =>
            null;

         when V_Scroll_Property =>
            null;

         when others =>
            null;
      end case;
   end View_Set_Property;

   -----------------------
   -- View_Get_Property --
   -----------------------

   procedure View_Get_Property
     (Object        : access Glib.Object.GObject_Record'Class;
      Prop_Id       : Property_Id;
      Value         : out Glib.Values.GValue;
      Property_Spec : Param_Spec)
   is
      pragma Unreferenced (Property_Spec);
      Self : constant Canvas_View := Canvas_View (Object);
   begin
      case Prop_Id is
         when H_Adj_Property =>
            Set_Object (Value, Self.Hadj);

         when V_Adj_Property =>
            Set_Object (Value, Self.Vadj);

         when H_Scroll_Property =>
            Set_Enum (Value, Gtk_Policy_Type'Pos (Policy_Automatic));

         when V_Scroll_Property =>
            Set_Enum (Value, Gtk_Policy_Type'Pos (Policy_Automatic));

         when others =>
            null;
      end case;
   end View_Get_Property;

   ---------------------
   -- On_View_Destroy --
   ---------------------

   procedure On_View_Destroy (Self : access Gtk_Widget_Record'Class) is
      S : constant Canvas_View := Canvas_View (Self);
   begin
      Cancel_Continuous_Scrolling (S);
      Terminate_Animation (S);

      if S.Model /= null then
         Unref (S.Model);
         S.Model := null;
      end if;

      if S.Layout /= null then
         Unref (S.Layout);
         S.Layout := null;
      end if;
   end On_View_Destroy;

   ------------------
   -- On_View_Draw --
   ------------------

   function On_View_Draw
     (View : System.Address; Cr : Cairo_Context) return Gboolean
   is
      Self : constant Canvas_View := Canvas_View (Glib.Object.Convert (View));
      X1, Y1, X2, Y2 : Gdouble;
   begin
      Clip_Extents (Cr, X1, Y1, X2, Y2);

      if X2 < X1 or else Y2 < Y1 then
         Refresh (Self, Cr);
      else
         Refresh (Self, Cr, Self.View_To_Model ((X1, Y1, X2 - X1, Y2 - Y1)));
      end if;

      --  We might have an inline widget, which we need to draw.
      if Self.Inline_Edit.Item /= null then
         if Inherited_Draw
           (View_Class_Record,
            Widget => Self,
            Cr     => Cr)
         then
            return 1;
         else
            return 0;
         end if;
      else
         return 1;
      end if;

   exception
      when E : others =>
         Process_Exception (E);
         return 0;
   end On_View_Draw;

   ----------------------
   -- On_Size_Allocate --
   ----------------------

   procedure On_Size_Allocate
     (View : System.Address; Alloc : Gtk_Allocation)
   is
      Self : constant Canvas_View := Canvas_View (Glib.Object.Convert (View));
      SAlloc : Gtk_Allocation := Alloc;
      Edit   : Gtk_Widget;
      Box    : View_Rectangle;
      WMin, WNat, HMin, HNat : Gint;
   begin
      --  For some reason, when we maximize the toplevel window in testgtk, or
      --  at least enlarge it horizontally, we are starting to see an alloc
      --  with X < 0 (likely related to the GtkPaned). The drawing area then
      --  moves the GdkWindow, which would introduce an extra ofset in the
      --  display (and influence the clipping done automatically by gtk+
      --  before it emits "draw"). So we prevent the automatic offseting done
      --  by GtkDrawingArea.

      SAlloc.X := 0;
      SAlloc.Y := 0;
      Self.Set_Allocation (SAlloc);
      Set_Adjustment_Values (Self);

      if Self.Get_Realized then
         if Self.Get_Has_Window then
            Move_Resize
              (Self.Get_Window, Alloc.X, Alloc.Y, Alloc.Width, Alloc.Height);
         end if;

         --  send_configure event ?
      end if;

      --  Are we in the middle of inline-editing ?
      if Self.Inline_Edit.Item /= null then
         Edit := Self.Get_Child;
         Box := Self.Model_To_View (Self.Inline_Edit.Item.Model_Bounding_Box);

         SAlloc.X := Alloc.X + Gint (Box.X);
         SAlloc.Y := Alloc.Y + Gint (Box.Y);

         Edit.Get_Preferred_Height (HMin, HNat);
         SAlloc.Height := Gint'Max (HMin, Gint (Box.Height));

         Edit.Get_Preferred_Width_For_Height (SAlloc.Height, WMin, WNat);
         SAlloc.Width := Gint'Max (WMin, Gint (Box.Width));

         Edit.Size_Allocate (SAlloc);
      end if;

      if Self.Scale_To_Fit_Requested /= 0.0 then
         Self.Scale_To_Fit
           (Rect      => Self.Scale_To_Fit_Area,
            Max_Scale => Self.Scale_To_Fit_Requested);
      end if;
   end On_Size_Allocate;

   ----------------------
   -- Get_Visible_Area --
   ----------------------

   function Get_Visible_Area
     (Self : not null access Canvas_View_Record)
      return Model_Rectangle
   is
   begin
      return Self.View_To_Model
        ((0.0,
         0.0,
         Gdouble (Self.Get_Allocated_Width),
         Gdouble (Self.Get_Allocated_Height)));
   end Get_Visible_Area;

   -------------------
   -- Set_Transform --
   -------------------

   procedure Set_Transform
     (Self   : not null access Canvas_View_Record;
      Cr     : Cairo.Cairo_Context;
      Item : access Abstract_Item_Record'Class := null)
   is
      Model_P : Model_Point;
      P       : View_Point;
   begin
      if Item /= null then
         Model_P := Item.Item_To_Model ((0.0, 0.0));
      else
         Model_P := (0.0, 0.0);
      end if;

      P := Self.Model_To_View (Model_P);
      Translate (Cr, P.X, P.Y);
      Scale (Cr, Self.Scale, Self.Scale);
   end Set_Transform;

   -------------------
   -- View_To_Model --
   -------------------

   function View_To_Model
     (Self   : not null access Canvas_View_Record;
      Rect   : View_Rectangle) return Model_Rectangle
   is
   begin
      return (X      => Rect.X / Self.Scale + Self.Topleft.X,
              Y      => Rect.Y / Self.Scale + Self.Topleft.Y,
              Width  => Rect.Width / Self.Scale,
              Height => Rect.Height / Self.Scale);
   end View_To_Model;

   -------------------
   -- View_To_Model --
   -------------------

   function View_To_Model
     (Self   : not null access Canvas_View_Record;
      P      : View_Point) return Model_Point
   is
   begin
      return (X      => P.X / Self.Scale + Self.Topleft.X,
              Y      => P.Y / Self.Scale + Self.Topleft.Y);
   end View_To_Model;

   -------------------
   -- Model_To_View --
   -------------------

   function Model_To_View
     (Self   : not null access Canvas_View_Record;
      Rect   : Model_Rectangle) return View_Rectangle
   is
   begin
      return (X      => (Rect.X - Self.Topleft.X) * Self.Scale,
              Y      => (Rect.Y - Self.Topleft.Y) * Self.Scale,
              Width  => Rect.Width * Self.Scale,
              Height => Rect.Height * Self.Scale);
   end Model_To_View;

   -------------------
   -- Model_To_View --
   -------------------

   function Model_To_View
     (Self   : not null access Canvas_View_Record;
      P      : Model_Point) return View_Point
   is
   begin
      return (X => (P.X - Self.Topleft.X) * Self.Scale,
              Y => (P.Y - Self.Topleft.Y) * Self.Scale);
   end Model_To_View;

   ---------------------
   -- Model_To_Window --
   ---------------------

   function Model_To_Window
     (Self   : not null access Canvas_View_Record;
      Rect   : Model_Rectangle) return Window_Rectangle
   is
      View  : constant View_Rectangle := Self.Model_To_View (Rect);
      Alloc : Gtk_Allocation;
   begin
      Self.Get_Allocation (Alloc);
      return (X    => Window_Coordinate (View.X) + Window_Coordinate (Alloc.X),
              Y    => Window_Coordinate (View.Y) + Window_Coordinate (Alloc.Y),
              Width  => Window_Coordinate (View.Width),
              Height => Window_Coordinate (View.Height));
   end Model_To_Window;

   ---------------------
   -- Window_To_Model --
   ---------------------

   function Window_To_Model
     (Self   : not null access Canvas_View_Record;
      P      : Window_Point) return Model_Point
   is
      Alloc : Gtk_Allocation;
   begin
      Self.Get_Allocation (Alloc);
      return Self.View_To_Model
        ((X      => View_Coordinate (P.X) - View_Coordinate (Alloc.X),
          Y      => View_Coordinate (P.Y) - View_Coordinate (Alloc.Y)));
   end Window_To_Model;

   ---------------------
   -- Window_To_Model --
   ---------------------

   function Window_To_Model
     (Self   : not null access Canvas_View_Record;
      Rect   : Window_Rectangle) return Model_Rectangle
   is
      Alloc : Gtk_Allocation;
   begin
      Self.Get_Allocation (Alloc);
      return Self.View_To_Model
        ((X      => View_Coordinate (Rect.X) - View_Coordinate (Alloc.X),
          Y      => View_Coordinate (Rect.Y) - View_Coordinate (Alloc.Y),
          Width  => View_Coordinate (Rect.Width),
          Height => View_Coordinate (Rect.Height)));
   end Window_To_Model;

   ---------------
   -- Set_Scale --
   ---------------

   procedure Set_Scale
     (Self     : not null access Canvas_View_Record;
      Scale    : Gdouble := 1.0;
      Preserve : Model_Point := No_Point)
   is
      Box : Model_Rectangle;
      Old_Scale : constant Gdouble := Self.Scale;
      P   : Model_Point;
   begin
      if Preserve /= No_Point then
         P := Preserve;
      else
         Box := Self.Get_Visible_Area;
         P := (Box.X + Box.Width / 2.0, Box.Y + Box.Height / 2.0);
      end if;

      Self.Scale := Scale;
      Self.Topleft :=
        (P.X - (P.X - Self.Topleft.X) * Old_Scale / Scale,
         P.Y - (P.Y - Self.Topleft.Y) * Old_Scale / Scale);

      Self.Scale_To_Fit_Requested := 0.0;
      Self.Set_Adjustment_Values;
      Self.Queue_Draw;
   end Set_Scale;

   -----------------
   -- Set_Topleft --
   -----------------

   procedure Set_Topleft
     (Self         : not null access Canvas_View_Record;
      Topleft      : Model_Point) is
   begin
      Self.Topleft := Topleft;
      Self.Queue_Draw;
   end Set_Topleft;

   ---------------
   -- Center_On --
   ---------------

   procedure Center_On
     (Self         : not null access Canvas_View_Record;
      Center_On    : Model_Point;
      X_Pos, Y_Pos : Gdouble := 0.5;
      Duration     : Standard.Duration := 0.0)
   is
      Area : constant Model_Rectangle := Self.Get_Visible_Area;
      Pos  : constant Model_Point :=
        (Center_On.X - Area.Width * X_Pos,
         Center_On.Y - Area.Height * Y_Pos);
   begin
      Self.Scale_To_Fit_Requested := 0.0;

      if Duration = 0.0 then
         Self.Topleft := Pos;
         Self.Set_Adjustment_Values;
         Self.Queue_Draw;
      else
         Animate_Scroll (Self, Pos, Duration => Duration).Start (Self);
      end if;
   end Center_On;

   ----------------------
   -- Scroll_Into_View --
   ----------------------

   procedure Scroll_Into_View
     (Self     : not null access Canvas_View_Record;
      Item     : not null access Abstract_Item_Record'Class;
      Duration : Standard.Duration := 0.0)
   is
   begin
      Scroll_Into_View (Self, Item.Model_Bounding_Box, Duration);
   end Scroll_Into_View;

   ----------------------
   -- Scroll_Into_View --
   ----------------------

   procedure Scroll_Into_View
     (Self     : not null access Canvas_View_Record;
      Rect     : Model_Rectangle;
      Duration : Standard.Duration := 0.0)
   is
      Box  : Model_Rectangle := Rect;
      Area : Model_Rectangle := Self.Get_Visible_Area;
      Modified : Boolean := False;
      Margin   : constant Model_Coordinate := View_Margin * Self.Scale;
   begin
      Box.X := Box.X - Margin;
      Box.Y := Box.Y - Margin;
      Box.Width := Box.Width + Margin * 2.0;
      Box.Height := Box.Height + Margin * 2.0;

      if Box.X < Area.X then
         Area.X := Box.X;
         Modified := True;
      elsif Box.X + Box.Width > Area.X + Area.Width then
         Area.X := Gdouble'Min (Box.X, Box.X + Box.Width - Area.Width);
         Modified := True;
      end if;

      if Box.Y < Area.Y then
         Area.Y := Box.Y;
         Modified := True;
      elsif Box.Y + Box.Height > Area.Y + Area.Height then
         Area.Y := Gdouble'Min (Box.Y, Box.Y + Box.Height - Area.Height);
         Modified := True;
      end if;

      if Modified then
         Self.Center_On
           ((Area.X, Area.Y), X_Pos => 0.0, Y_Pos => 0.0,
            Duration => Duration);
      end if;
   end Scroll_Into_View;

   ---------------
   -- Get_Scale --
   ---------------

   function Get_Scale
     (Self : not null access Canvas_View_Record) return Gdouble is
   begin
      return Self.Scale;
   end Get_Scale;

   ------------------
   -- Scale_To_Fit --
   ------------------

   procedure Scale_To_Fit
     (Self      : not null access Canvas_View_Record;
      Rect      : Model_Rectangle := No_Rectangle;
      Min_Scale : Gdouble := 1.0 / 4.0;
      Max_Scale : Gdouble := 4.0;
      Duration  : Standard.Duration := 0.0)
   is
      Box     : Model_Rectangle;
      W, H, S : Gdouble;
      Alloc   : Gtk_Allocation;
      TL      : Model_Point;
      Wmin, Hmin : Gdouble;
   begin
      Self.Get_Allocation (Alloc);
      if Alloc.Width <= 1 then
         Self.Scale_To_Fit_Requested := Max_Scale;
         Self.Scale_To_Fit_Area := Rect;

      elsif Self.Model /= null then
         Self.Scale_To_Fit_Requested := 0.0;

         if Rect = No_Rectangle then
            Box := Self.Model.Bounding_Box;
         else
            Box := Rect;
         end if;

         if Box.Width /= 0.0 and then Box.Height /= 0.0 then
            W := Gdouble (Alloc.Width);
            H := Gdouble (Alloc.Height);

            --  The "-1.0" below compensates for rounding errors, since
            --  otherwise we are still seeing the scrollbar along the axis
            --  used to compute the scale.
            Wmin := (W - 2.0 * View_Margin - 1.0) / Box.Width;
            Hmin := (H - 2.0 * View_Margin - 1.0) / Box.Height;
            Wmin := Gdouble'Min (Wmin, Hmin);
            S := Gdouble'Min (Max_Scale, Wmin);
            S := Gdouble'Max (Min_Scale, S);
            TL :=
              (X => Box.X - (W / S - Box.Width) / 2.0,
               Y => Box.Y - (H / S - Box.Height) / 2.0);

            if Duration = 0.0 then
               Self.Scale := S;
               Self.Topleft := TL;
               Self.Set_Adjustment_Values;
               Self.Queue_Draw;

            else
               Animate_Scale (Self, S, Duration => Duration).Start (Self);
               Animate_Scroll (Self, TL, Duration).Start (Self);
            end if;
         end if;
      end if;
   end Scale_To_Fit;

   ----------------------
   -- Viewport_Changed --
   ----------------------

   procedure Viewport_Changed
     (Self   : not null access Canvas_View_Record'Class)
   is
   begin
      Object_Callback.Emit_By_Name (Self, Signal_Viewport_Changed);
   end Viewport_Changed;

   -------------------------
   -- On_Viewport_Changed --
   -------------------------

   function On_Viewport_Changed
     (Self : not null access Canvas_View_Record'Class;
      Call : not null access procedure
        (Self : not null access GObject_Record'Class);
      Slot : access GObject_Record'Class := null)
      return Gtk.Handlers.Handler_Id
   is
   begin
      if Slot = null then
         return Object_Callback.Connect
           (Self, Signal_Viewport_Changed,
            Object_Callback.To_Marshaller (Call));
      else
         return Object_Callback.Object_Connect
           (Self, Signal_Viewport_Changed,
            Object_Callback.To_Marshaller (Call), Slot);
      end if;
   end On_Viewport_Changed;

   ----------------
   -- Item_Event --
   ----------------

   function Item_Event
     (Self    : not null access Canvas_View_Record'Class;
      Details : Event_Details_Access)
      return Boolean
   is
   begin
      return EDA_Emit
        (Self, Signal_Item_Event & ASCII.NUL, Details);
   end Item_Event;

   -------------------
   -- On_Item_Event --
   -------------------

   procedure On_Item_Event
     (Self : not null access Canvas_View_Record'Class;
      Call : not null access function
        (Self    : not null access GObject_Record'Class;
         Details : Event_Details_Access)
        return Boolean;
      Slot : access GObject_Record'Class := null)
   is
   begin
      if Slot = null then
         Object_Return_Callback.Connect
           (Self, Signal_Item_Event,
            EDA_Marshallers.To_Marshaller (Call));
      else
         Object_Return_Callback.Object_Connect
           (Self, Signal_Item_Event,
            EDA_Marshallers.To_Marshaller (Call), Slot);
      end if;
   end On_Item_Event;

   -------------
   -- Refresh --
   -------------

   procedure Refresh
     (Self : not null access Canvas_View_Record'Class;
      Cr   : Cairo.Cairo_Context;
      Area : Model_Rectangle := No_Rectangle)
   is
      A : Model_Rectangle;
      C : Draw_Context;
   begin
      if Area = No_Rectangle then
         A := Self.Get_Visible_Area;
      else
         A := Area;
      end if;

      --  GDK already clears the exposed area to the background color, so
      --  we do not need to clear ourselves.

      C := (Cr => Cr, Layout => Self.Layout, View => Canvas_View (Self));

      Save (Cr);
      Self.Set_Transform (Cr);
      Self.Draw_Internal (C, A);
      Restore (Cr);
   end Refresh;

   ----------------------
   -- Draw_As_Selected --
   ----------------------

   overriding procedure Draw_As_Selected
     (Self            : not null access Canvas_Item_Record;
      Context         : Draw_Context) is
   begin
      if Context.View /= null then
         Canvas_Item (Self).Draw_Outline
           (Style   => Context.View.Selection_Style,
            Context => Context);
      end if;
      Canvas_Item_Record'Class (Self.all).Draw (Context);
   end Draw_As_Selected;

   ------------------
   -- Draw_Outline --
   ------------------

   procedure Draw_Outline
     (Self    : not null access Canvas_Item_Record;
      Style   : Gtkada.Style.Drawing_Style;
      Context : Draw_Context)
   is
      Box : constant Item_Rectangle :=
        Canvas_Item_Record'Class (Self.all).Bounding_Box;
      Margin_Pixels : constant View_Coordinate := 2.0;
      Margin        : Model_Coordinate;
   begin
      if Context.View /= null then
         Margin := Margin_Pixels / Context.View.Scale;
         Style.Draw_Rect
           (Context.Cr,
            (Box.X - Margin, Box.Y - Margin),
            Box.Width + 2.0 * Margin,
            Box.Height + 2.0 * Margin);
      end if;
   end Draw_Outline;

   --------------------------
   -- Size_Above_Threshold --
   --------------------------

   function Size_Above_Threshold
     (Self : not null access Abstract_Item_Record'Class;
      View : access Canvas_View_Record'Class) return Boolean
   is
      R   : View_Rectangle;
      Threshold : constant Gdouble := Self.Get_Visibility_Threshold;
   begin
      if Threshold = Gdouble'Last then
         --  Always hidden
         return False;
      elsif Threshold > 0.0 and then View /= null then
         R := View.Model_To_View (Self.Model_Bounding_Box);
         if R.Width < Threshold or else R.Height < Threshold then
            return False;
         end if;
      end if;
      return True;
   end Size_Above_Threshold;

   -----------------------------
   -- Translate_And_Draw_Item --
   -----------------------------

   procedure Translate_And_Draw_Item
     (Self          : not null access Abstract_Item_Record'Class;
      Context       : Draw_Context;
      As_Outline    : Boolean := False;
      Outline_Style : Drawing_Style := No_Drawing_Style)
   is
      Pos : Gtkada.Style.Point;
   begin
      if not Size_Above_Threshold (Self, Context.View) then
         return;
      end if;

      Save (Context.Cr);
      Pos := Self.Position;
      Translate (Context.Cr, Pos.X, Pos.Y);

      if As_Outline then
         Self.Draw_Outline (Outline_Style, Context);
      elsif Context.View /= null
        and then Context.View.Model /= null
        and then Context.View.Model.Is_Selected (Self)
      then
         Self.Draw_As_Selected (Context);
      else
         Self.Draw (Context);
      end if;

      if Debug_Show_Bounding_Boxes then
         declare
            Box : constant Item_Rectangle := Self.Bounding_Box;
         begin
            Gtk_New (Stroke => (1.0, 0.0, 0.0, 0.8),
                     Dashes => (2.0, 2.0))
              .Draw_Rect (Context.Cr, (Box.X, Box.Y), Box.Width, Box.Height);
         end;
      end if;

      Restore (Context.Cr);

   exception
      when E : others =>
         Restore (Context.Cr);
         Process_Exception (E);
   end Translate_And_Draw_Item;

   -------------------
   -- Draw_Internal --
   -------------------

   procedure Draw_Internal
     (Self    : not null access Canvas_View_Record;
      Context : Draw_Context;
      Area    : Model_Rectangle)
   is
      S  : Item_Sets.Set;

      procedure Draw_Item
        (Item : not null access Abstract_Item_Record'Class);
      procedure Draw_Item
        (Item : not null access Abstract_Item_Record'Class) is
      begin
         --  If the item is not displayed explicitly afterwards.
         if not Self.In_Drag
           or else not S.Contains (Abstract_Item (Item))
         then
            Translate_And_Draw_Item (Item, Context);
         end if;
      end Draw_Item;

      procedure Add_To_Set (Item : not null access Abstract_Item_Record'Class);
      procedure Add_To_Set
        (Item : not null access Abstract_Item_Record'Class) is
      begin
         S.Include (Abstract_Item (Item));
      end Add_To_Set;

      use Item_Drag_Infos, Item_Sets;
      C  : Item_Drag_Infos.Cursor;
      C2 : Item_Sets.Cursor;
   begin
      if Self.Model /= null then
         --  We must always draw the selected items and their links explicitly
         --  (since the model might not have been updated yet if we are during
         --  an automatic scrolling for instance, using a RTree).

         if Self.In_Drag then
            C := Self.Dragged_Items.First;
            while Has_Element (C) loop
               S.Include (Element (C).Item);  --  toplevel items
               Next (C);
            end loop;
            Self.Model.For_Each_Link (Add_To_Set'Access, From_Or_To => S);
         end if;

         --  Draw the active smart guides if needed
         if Self.In_Drag
           and then Self.Last_Button_Press.Allow_Snapping
           and then Self.Snap.Smart_Guides
           and then not Self.Dragged_Items.Is_Empty
         then
            Draw_Visible_Smart_Guides
              (Self, Context, Element (Self.Dragged_Items.First).Item);
         end if;

         Self.Model.For_Each_Item
           (Draw_Item'Access, In_Area => Area, Filter => Kind_Link);
         Self.Model.For_Each_Item
           (Draw_Item'Access, In_Area => Area, Filter => Kind_Item);

         if Self.In_Drag then
            C2 := S.First;
            while Has_Element (C2) loop
               Translate_And_Draw_Item (Element (C2), Context);
               Next (C2);
            end loop;
         end if;
      end if;
   end Draw_Internal;

   -------------
   -- Gtk_New --
   -------------

   function Gtk_New
     (From, To    : not null access Abstract_Item_Record'Class;
      Style       : Gtkada.Style.Drawing_Style;
      Routing     : Route_Style := Straight;
      Label       : access Container_Item_Record'Class := null;
      Anchor_From : Anchor_Attachment := Middle_Attachment;
      Label_From  : access Container_Item_Record'Class := null;
      Anchor_To   : Anchor_Attachment := Middle_Attachment;
      Label_To    : access Container_Item_Record'Class := null)
      return Canvas_Link
   is
      L : constant Canvas_Link := new Canvas_Link_Record;
      F : Anchor_Attachment := Anchor_From;
      T : Anchor_Attachment := Anchor_To;
   begin
      if From.Is_Link then
         F.Toplevel_Side := No_Clipping;
      end if;

      if To.Is_Link then
         T.Toplevel_Side := No_Clipping;
      end if;

      Initialize
        (L, From, To, Style, Routing, Label, F, Label_From, T, Label_To);
      return L;
   end Gtk_New;

   ----------------
   -- Initialize --
   ----------------

   procedure Initialize
     (Link        : not null access Canvas_Link_Record'Class;
      From, To    : not null access Abstract_Item_Record'Class;
      Style       : Gtkada.Style.Drawing_Style;
      Routing     : Route_Style := Straight;
      Label       : access Container_Item_Record'Class := null;
      Anchor_From : Anchor_Attachment := Middle_Attachment;
      Label_From  : access Container_Item_Record'Class := null;
      Anchor_To   : Anchor_Attachment := Middle_Attachment;
      Label_To    : access Container_Item_Record'Class := null)
   is
   begin
      Link.From        := Abstract_Item (From);
      Link.To          := Abstract_Item (To);
      Link.Style       := Style;
      Link.Routing     := Routing;
      Link.Anchor_From := Anchor_From;
      Link.Anchor_To   := Anchor_To;
      Link.Label       := Container_Item (Label);
      Link.Label_From  := Container_Item (Label_From);
      Link.Label_To    := Container_Item (Label_To);
   end Initialize;

   --------------
   -- Position --
   --------------

   overriding function Position
     (Self : not null access Canvas_Link_Record)
      return Gtkada.Style.Point
   is
      pragma Unreferenced (Self);
   begin
      --  Since we'll be using model coordinates to draw the link
      return (0.0, 0.0);
   end Position;

   ------------------
   -- Bounding_Box --
   ------------------

   overriding function Bounding_Box
     (Self : not null access Canvas_Link_Record)
      return Item_Rectangle is
   begin
      return Self.Bounding_Box;
   end Bounding_Box;

   ----------
   -- Draw --
   ----------

   overriding procedure Draw
     (Self    : not null access Canvas_Link_Record;
      Context : Draw_Context) is
   begin
      if Size_Above_Threshold (Self, Context.View) then
         Gtkada.Canvas_View.Links.Draw_Link (Self, Context, Selected => False);
      end if;
   end Draw;

   ----------------------
   -- Draw_As_Selected --
   ----------------------

   procedure Draw_As_Selected
     (Self    : not null access Canvas_Link_Record;
      Context : Draw_Context) is
   begin
      if Size_Above_Threshold (Self, Context.View) then
         Gtkada.Canvas_View.Links.Draw_Link (Self, Context, Selected => True);
      end if;
   end Draw_As_Selected;

   --------------
   -- Contains --
   --------------

   overriding function Contains
     (Self    : not null access Canvas_Link_Record;
      Point   : Item_Point;
      Context : Draw_Context) return Boolean
   is
      Tolerance : constant Gdouble := 10.0;
   begin
      if Self.Points = null then
         return False;
      end if;

      Save (Context.Cr);
      Set_Line_Width (Context.Cr, Tolerance);

      return Prepare_Path (Self, Context)
        and then In_Stroke (Context.Cr, Point.X, Point.Y);
   end Contains;

   ---------------
   -- Clip_Line --
   ---------------

   overriding function Clip_Line
     (Self   : not null access Canvas_Link_Record;
      P1, P2 : Item_Point) return Item_Point
   is
      pragma Unreferenced (Self, P2);
   begin
      return P1;
   end Clip_Line;

   -----------------------
   -- Link_Anchor_Point --
   -----------------------

   overriding function Link_Anchor_Point
     (Self   : not null access Canvas_Link_Record;
      Anchor : Anchor_Attachment)
      return Item_Point
   is
      pragma Unreferenced (Anchor);
      Index : Integer;
   begin
      --  We connect to the middle of the middle segment.
      --  ??? We could instead look for the closest segment or some other
      --  algorithm.

      Index := Self.Points'First + Self.Points'Length / 2 - 1;

      return ((Self.Points (Index).X + Self.Points (Index + 1).X) / 2.0,
              (Self.Points (Index).Y + Self.Points (Index + 1).Y) / 2.0);
   end Link_Anchor_Point;

   -------------
   -- Destroy --
   -------------

   overriding procedure Destroy
     (Self : not null access Canvas_Link_Record;
      In_Model : not null access Canvas_Model_Record'Class)
   is
   begin
      Unchecked_Free (Self.Points);
      Unchecked_Free (Self.Waypoints);
      Destroy_And_Free (Abstract_Item (Self.Label), In_Model);
      Destroy_And_Free (Abstract_Item (Self.Label_From), In_Model);
      Destroy_And_Free (Abstract_Item (Self.Label_To), In_Model);

      --  Can't call destroy from the interface, this results in infinite loop
      --  Abstract_Item_Record (Self.all).Destroy (In_Model); --  inherited
   end Destroy;

   -------------------
   -- Point_In_Rect --
   -------------------

   function Point_In_Rect
     (Rect  : Model_Rectangle;
      P     : Model_Point) return Boolean
   is
      X : constant Model_Coordinate := P.X - Rect.X;
      Y : constant Model_Coordinate := P.Y - Rect.Y;
   begin
      return 0.0 <= X and then X <= Rect.Width
        and then 0.0 <= Y and then Y <= Rect.Height;
   end Point_In_Rect;

   -------------------
   -- Point_In_Rect --
   -------------------

   function Point_In_Rect
     (Rect : Item_Rectangle; P : Item_Point) return Boolean
   is
      X : constant Item_Coordinate := P.X - Rect.X;
      Y : constant Item_Coordinate := P.Y - Rect.Y;
   begin
      return 0.0 <= X and then X <= Rect.Width
        and then 0.0 <= Y and then Y <= Rect.Height;
   end Point_In_Rect;

   --------------
   -- Position --
   --------------

   overriding function Position
     (Self : not null access Canvas_Item_Record) return Gtkada.Style.Point
   is
   begin
      return Self.Position;
   end Position;

   --------------
   -- Contains --
   --------------

   overriding function Contains
     (Self    : not null access Canvas_Item_Record;
      Point   : Item_Point;
      Context : Draw_Context) return Boolean
   is
      pragma Unreferenced (Context);
      Box : constant Item_Rectangle :=
        Canvas_Item_Record'Class (Self.all).Bounding_Box;
   begin
      --  ??? This does not take into account the line width
      return Point_In_Rect (Box, Point);
   end Contains;

   -----------------------
   -- Link_Anchor_Point --
   -----------------------

   overriding function Link_Anchor_Point
     (Self   : not null access Canvas_Item_Record;
      Anchor : Anchor_Attachment)
      return Item_Point
   is
   begin
      return Gtkada.Canvas_View.Objects.Link_Anchor_Point (Self, Anchor);
   end Link_Anchor_Point;

   ---------------
   -- Clip_Line --
   ---------------

   overriding function Clip_Line
     (Self   : not null access Canvas_Item_Record;
      P1, P2 : Item_Point) return Item_Point
   is
      Box    : constant Item_Rectangle  :=
        Canvas_Item_Record'Class (Self.all).Bounding_Box;
      Deltax : constant Item_Coordinate := P2.X - P1.X;
      Deltay : constant Item_Coordinate := P2.Y - P1.Y;
      Offset : constant Item_Coordinate := P1.X * P2.Y - P2.X * P1.Y;
      Result : Item_Point;

   begin
      if Deltay /= 0.0 then
         if Deltay < 0.0 then
            Result.Y := Box.Y;
         else
            Result.Y := Box.Y + Box.Height;
         end if;

         Result.X := (Deltax * Result.Y + Offset) / Deltay;
         if Box.X <= Result.X and then Result.X <= Box.X + Box.Width then
            return Result;
         end if;
      end if;

      if Deltax /= 0.0 then
         if Deltax < 0.0 then
            Result.X := Box.X;
         else
            Result.X := Box.X + Box.Width;
         end if;

         Result.Y := (Deltay * Result.X - Offset) / Deltax;

         if Box.Y <= Result.Y and then Result.Y <= Box.Y + Box.Height then
            return Result;
         end if;
      end if;

      return (Box.X, Box.Y);
   end Clip_Line;

   ------------------
   -- Set_Position --
   ------------------

   procedure Set_Position
     (Self  : not null access Canvas_Item_Record;
      Pos   : Gtkada.Style.Point) is
   begin
      Self.Position := Pos;
   end Set_Position;

   -------------
   -- Gtk_New --
   -------------

   procedure Gtk_New (Self : out List_Canvas_Model) is
   begin
      Self := new List_Canvas_Model_Record;
      Gtkada.Canvas_View.Initialize (Self);
   end Gtk_New;

   ---------
   -- Add --
   ---------

   procedure Add
     (Self : not null access List_Canvas_Model_Record;
      Item : not null access Abstract_Item_Record'Class)
   is
   begin
      Self.Items.Append (Abstract_Item (Item));
   end Add;

   -----------------------
   -- On_Item_Destroyed --
   -----------------------

   function On_Item_Destroyed
     (Self : not null access Canvas_Model_Record'Class;
      Call : not null access procedure
        (Self : access GObject_Record'Class;
         Item : Abstract_Item);
      Slot : access GObject_Record'Class := null)
      return Gtk.Handlers.Handler_Id
   is
      Id : Handler_Id;
   begin
      if Slot = null then
         Id := Object_Callback.Connect
           (Self, Signal_Item_Destroyed,
            Abstract_Item_Marshallers.To_Marshaller (Call));
      else
         Id := Object_Callback.Object_Connect
           (Self, Signal_Item_Destroyed,
            Abstract_Item_Marshallers.To_Marshaller (Call), Slot);
      end if;
      return Id;
   end On_Item_Destroyed;

   --------------------
   -- Item_Destroyed --
   --------------------

   procedure Item_Destroyed
     (Self : not null access Canvas_Model_Record'Class;
      Item : not null access Abstract_Item_Record'Class)
   is
   begin
      Abstract_Item_Emit
        (Self, Signal_Item_Destroyed & ASCII.NUL, Abstract_Item (Item));
   end Item_Destroyed;

   ------------
   -- Remove --
   ------------

   procedure Remove
     (Self : not null access Canvas_Model_Record;
      Set  : Item_Sets.Set)
   is
      use Item_Sets;
      C  : Item_Sets.Cursor := Set.First;
   begin
      while Has_Element (C) loop
         Canvas_Model_Record'Class (Self.all).Remove (Element (C));
         Next (C);
      end loop;
   end Remove;

   ------------
   -- Remove --
   ------------

   overriding procedure Remove
     (Self : not null access List_Canvas_Model_Record;
      Item : not null access Abstract_Item_Record'Class)
   is
      To_Remove : Item_Sets.Set;
   begin
      Self.Include_Related_Items (Item, To_Remove);
      Remove (Self, To_Remove);
   end Remove;

   ------------
   -- Remove --
   ------------

   procedure Remove
     (Self : not null access List_Canvas_Model_Record;
      Set  : Item_Sets.Set)
   is
      use Item_Sets, Items_Lists;
      C2   : Item_Sets.Cursor := Set.First;
      It   : Abstract_Item;
      C    : Items_Lists.Cursor;
   begin
      --  First pass: remove the items from the list of items. This means
      --  that when we later destroy the items (and thus in the case of
      --  container_item we remove the link to their children), we will not
      --  see these items again.

      while Has_Element (C2) loop
         It := Element (C2);
         Next (C2);
         Self.Remove_From_Selection (It);

         C := Self.Items.Find (It);
         if Has_Element (C) then
            Self.Items.Delete (C);
         end if;
      end loop;

      --  Now destroy the items

      C2 := Set.First;
      while Has_Element (C2) loop
         It := Element (C2);
         Next (C2);
         Destroy_And_Free (It, In_Model => Self);
      end loop;
   end Remove;

   ---------------------------
   -- Include_Related_Items --
   ---------------------------

   procedure Include_Related_Items
     (Self : not null access Canvas_Model_Record'Class;
      Item : not null access Abstract_Item_Record'Class;
      Set  : in out Item_Sets.Set)
   is
      procedure Internal (C : not null access Abstract_Item_Record'Class);
      procedure Internal (C : not null access Abstract_Item_Record'Class) is
      begin
         if C.all in Canvas_Link_Record'Class
           and then (Canvas_Link (C).From = Abstract_Item (Item)
                     or else Canvas_Link (C).To = Abstract_Item (Item))
         then
            Include_Related_Items (Self, C, Set);
         end if;
      end Internal;

   begin
      Self.For_Each_Item (Internal'Access, Filter => Kind_Link);

      --  Removing the container items will call their destroy, and therefore
      --  remove all links to their children.

      Set.Include (Abstract_Item (Item));
   end Include_Related_Items;

   -----------
   -- Clear --
   -----------

   procedure Clear
     (Self : not null access List_Canvas_Model_Record)
   is
      use Items_Lists;
      Items : constant Items_Lists.List := Self.Items;  --  a copy of the list
      C     : Items_Lists.Cursor := Items.First;
   begin
      --  More efficient to clear the list first, so that 'Remove' finds no
      --  related link (since we are going to free them anyway).
      Self.Items.Clear;

      while Has_Element (C) loop
         Canvas_Model_Record'Class (Self.all).Remove (Element (C));
         Next (C);
      end loop;
      Canvas_Model_Record'Class (Self.all).Refresh_Layout;
   end Clear;

   ----------------
   -- Intersects --
   ----------------

   function Intersects (Rect1, Rect2 : Model_Rectangle) return Boolean is
   begin
      return not
        (Rect1.X > Rect2.X + Rect2.Width            --  R1 on the right of R2
         or else Rect2.X > Rect1.X + Rect1.Width    --  R2 on the right of R1
         or else Rect1.Y > Rect2.Y + Rect2.Height   --  R1 below R2
         or else Rect2.Y > Rect1.Y + Rect1.Height); --  R1 above R2
   end Intersects;

   ----------------
   -- Intersects --
   ----------------

   function Intersects (Rect1, Rect2 : Item_Rectangle) return Boolean is
   begin
      return not
        (Rect1.X > Rect2.X + Rect2.Width            --  R1 on the right of R2
         or else Rect2.X > Rect1.X + Rect1.Width    --  R2 on the right of R1
         or else Rect1.Y > Rect2.Y + Rect2.Height   --  R1 below R2
         or else Rect2.Y > Rect1.Y + Rect1.Height); --  R1 above R2
   end Intersects;

   -------------------
   -- For_Each_Item --
   -------------------

   overriding procedure For_Each_Item
     (Self     : not null access List_Canvas_Model_Record;
      Callback : not null access procedure
        (Item : not null access Abstract_Item_Record'Class);
      Selected_Only : Boolean := False;
      Filter        : Item_Kind_Filter := Kind_Any;
      In_Area       : Model_Rectangle := No_Rectangle)
   is
      use Items_Lists;
      C    : Items_Lists.Cursor := Self.Items.First;
      Item : Abstract_Item;
   begin
      while Has_Element (C) loop
         Item := Element (C);

         --  ??? Might not work when the Callback removes the item, which in
         --  turn removes a link which might happen to be the next element
         --  we were pointing to.
         Next (C);

         if (Filter = Kind_Any
             or else (Filter = Kind_Item and then not Item.Is_Link)
             or else (Filter = Kind_Link and then Item.Is_Link))
           and then
             (not Selected_Only
              or else List_Canvas_Model (Self).Is_Selected (Item))
           and then
             (In_Area = No_Rectangle
              or else Intersects (In_Area, Item.Model_Bounding_Box))
         then
            Callback (Item);
         end if;
      end loop;
   end For_Each_Item;

   ----------------
   -- Raise_Item --
   ----------------

   overriding procedure Raise_Item
     (Self : not null access List_Canvas_Model_Record;
      Item : not null access Abstract_Item_Record'Class)
   is
      use Items_Lists;
      C : Items_Lists.Cursor := Self.Items.First;
   begin
      while Has_Element (C) loop
         if Element (C) = Abstract_Item (Item) then
            if C /= Self.Items.Last then
               Self.Items.Delete (C);
               Self.Items.Append (Abstract_Item (Item));
               List_Canvas_Model_Record'Class (Self.all).Layout_Changed;
            end if;

            return;
         end if;
         Next (C);
      end loop;
   end Raise_Item;

   ----------------
   -- Lower_Item --
   ----------------

   procedure Lower_Item
     (Self : not null access List_Canvas_Model_Record;
      Item : not null access Abstract_Item_Record'Class)
   is
      use Items_Lists;
      C : Items_Lists.Cursor := Self.Items.First;
   begin
      if not Has_Element (C)
        or else Element (C) = Abstract_Item (Item)
      then
         return;   --  nothing to do
      end if;

      Next (C);

      while Has_Element (C) loop
         if Element (C) = Abstract_Item (Item) then
            Self.Items.Delete (C);
            Self.Items.Prepend (Abstract_Item (Item));
            List_Canvas_Model_Record'Class (Self.all).Layout_Changed;
            return;
         end if;
         Next (C);
      end loop;
   end Lower_Item;

   ---------------
   -- Set_Style --
   ---------------

   procedure Set_Style
     (Self  : not null access Container_Item_Record;
      Style : Drawing_Style) is
   begin
      Self.Style := Style;
   end Set_Style;

   ---------------
   -- Get_Style --
   ---------------

   function Get_Style
     (Self : not null access Container_Item_Record) return Drawing_Style is
   begin
      return Self.Style;
   end Get_Style;

   ---------------
   -- Get_Style --
   ---------------

   function Get_Style
     (Self : not null access Canvas_Link_Record) return Drawing_Style is
   begin
      return Self.Style;
   end Get_Style;

   ---------------
   -- Set_Style --
   ---------------

   procedure Set_Style
     (Self  : not null access Canvas_Link_Record;
      Style : Drawing_Style) is
   begin
      Self.Style := Style;
   end Set_Style;

   ----------------
   -- Get_Points --
   ----------------

   function Get_Points
     (Self : not null access Canvas_Link_Record)
      return Item_Point_Array_Access is
   begin
      return Self.Points;
   end Get_Points;

   -------------------
   -- Set_Waypoints --
   -------------------

   procedure Set_Waypoints
     (Self     : not null access Canvas_Link_Record;
      Points   : Item_Point_Array;
      Relative : Boolean := False) is
   begin
      Unchecked_Free (Self.Waypoints);
      if Points'Length /= 0 then
         Self.Waypoints := new Item_Point_Array'(Points);
      end if;
      Self.Relative_Waypoints := Relative;
   end Set_Waypoints;

   --------------------
   -- Refresh_Layout --
   --------------------

   procedure Refresh_Layout
     (Self    : not null access Canvas_Link_Record;
      Context : Draw_Context) is
   begin
      --  Target links must already have their own layout

      if Self.From.Is_Link
         and then Canvas_Link (Self.From).Points = null
      then
         Canvas_Link (Self.From).Refresh_Layout (Context);
      end if;

      if Self.To.Is_Link
         and then Canvas_Link (Self.To).Points = null
      then
         Canvas_Link (Self.To).Refresh_Layout (Context);
      end if;

      case Self.Routing is
         when Orthogonal =>
            Compute_Layout_For_Orthogonal_Link (Self, Context);
         when Straight =>
            Compute_Layout_For_Straight_Link (Self, Context);
         when Arc =>
            Compute_Layout_For_Arc_Link (Self, Context, Self.Offset);
         when Curve =>
            Compute_Layout_For_Curve_Link (Self, Context);
      end case;
   end Refresh_Layout;

   -------------------
   -- For_Each_Link --
   -------------------

   procedure For_Each_Link
     (Self       : not null access Canvas_Model_Record;
      Callback   : not null access procedure
        (Item : not null access Abstract_Item_Record'Class);
      From_Or_To : Item_Sets.Set)
   is
      function Matches
        (It : not null access Abstract_Item_Record'Class) return Boolean;
      pragma Inline (Matches);
      --  Whether the corresponding link should be returned

      function Matches
        (It : not null access Abstract_Item_Record'Class) return Boolean
      is
         L : Canvas_Link;
      begin
         --  A custom link ? We don't know how to check its ends, so always
         --  return it.
         if It.all not in Canvas_Link_Record'Class then
            return True;
         end if;

         L := Canvas_Link (It);

         return From_Or_To.Contains (L.From.Get_Toplevel_Item)
           or else From_Or_To.Contains (L.To.Get_Toplevel_Item)
           or else (L.From.Is_Link and then Matches (L.From))
           or else (L.To.Is_Link and then Matches (L.To));
      end Matches;

      procedure Local (It : not null access Abstract_Item_Record'Class);
      procedure Local (It : not null access Abstract_Item_Record'Class) is
      begin
         if Matches (It) then
            Callback (It);
         end if;
      end Local;

   begin
      Canvas_Model_Record'Class (Self.all).For_Each_Item
        (Local'Access, Filter => Kind_Link);
   end For_Each_Link;

   -------------------------
   -- Refresh_Link_Layout --
   -------------------------

   procedure Refresh_Link_Layout
     (Model : not null access Canvas_Model_Record'Class;
      Items : Item_Drag_Infos.Map := Item_Drag_Infos.Empty_Map)
   is
      S : Item_Sets.Set;
      Context : constant Draw_Context :=
        (Cr => <>, Layout => Model.Layout, View => null);

      procedure Reset_Link_Layout
        (It : not null access Abstract_Item_Record'Class);
      --  Invalid the current layout for the link

      procedure Do_Link_Layout
        (It : not null access Abstract_Item_Record'Class);
      --  Recompute the layout for the link (and first to any link it is
      --  linked to).

      procedure Reset_Link_Layout
        (It : not null access Abstract_Item_Record'Class) is
      begin
         Unchecked_Free (Canvas_Link_Record'Class (It.all).Points);
      end Reset_Link_Layout;

      procedure Do_Link_Layout
        (It : not null access Abstract_Item_Record'Class)
      is
         Link : constant Canvas_Link := Canvas_Link (It);
      begin
         if Link.Points = null then
            Link.Refresh_Layout (Context);
         end if;
      end Do_Link_Layout;

      use Item_Drag_Infos;
      C : Item_Drag_Infos.Cursor;

   begin
      --  To properly do the layout of links, we must first compute the
      --  layout of any item they are linked to, including other links.
      --  So we do the following:
      --     reset all previous layout computation
      --     when we layout a link, we first layout its end

      if Items.Is_Empty then
         Model.For_Each_Item
           (Reset_Link_Layout'Access, Filter => Kind_Link);
         Model.For_Each_Item (Do_Link_Layout'Access, Filter => Kind_Link);

      else
         C := Items.First;
         while Has_Element (C) loop
            S.Include (Element (C).Item);  --  toplevel items
            Next (C);
         end loop;

         Model.For_Each_Link (Reset_Link_Layout'Access, From_Or_To => S);
         Model.For_Each_Link (Do_Link_Layout'Access, From_Or_To => S);
      end if;
   end Refresh_Link_Layout;

   -------------------
   -- Build_Context --
   -------------------

   function Build_Context
     (Self : not null access Canvas_View_Record'Class)
      return Draw_Context
   is
   begin
      return (Cr => <>, Layout => Self.Layout, View => Canvas_View (Self));
   end Build_Context;

   --------------------
   -- Refresh_Layout --
   --------------------

   procedure Refresh_Layout
     (Self        : not null access Canvas_Model_Record;
      Send_Signal : Boolean := True)
   is
      Context : constant Draw_Context :=
        (Cr => <>, Layout => Self.Layout, View => null);

      procedure Do_Container_Layout
        (Item : not null access Abstract_Item_Record'Class);
      procedure Do_Container_Layout
        (Item : not null access Abstract_Item_Record'Class) is
      begin
         Item.Refresh_Layout (Context);
      end Do_Container_Layout;

   begin
      Canvas_Model_Record'Class (Self.all).For_Each_Item
        (Do_Container_Layout'Access, Filter => Kind_Item);
      Refresh_Link_Layout (Self);

      if Send_Signal then
         Canvas_Model_Record'Class (Self.all).Layout_Changed;
      end if;
   end Refresh_Layout;

   -----------------------
   -- Toplevel_Items_At --
   -----------------------

   function Toplevel_Item_At
     (Self    : not null access Canvas_Model_Record;
      Point   : Model_Point;
      Context : Draw_Context) return Abstract_Item
   is
      Found : Abstract_Item;

      procedure Check_Item
        (Item : not null access Abstract_Item_Record'Class);
      procedure Check_Item
        (Item : not null access Abstract_Item_Record'Class) is
      begin
         --  topmost items always occur later in the list.
         if Item.Contains (Model_To_Item (Item, Point), Context) then
            Found := Abstract_Item (Item);
         end if;
      end Check_Item;

   begin
      Canvas_Model_Record'Class (Self.all).For_Each_Item (Check_Item'Access);
      return Found;
   end Toplevel_Item_At;

   ----------------------
   -- Toplevel_Item_At --
   ----------------------

   overriding function Toplevel_Item_At
     (Self    : not null access List_Canvas_Model_Record;
      Point   : Model_Point;
      Context : Draw_Context) return Abstract_Item
   is
      use Items_Lists;
      C : Items_Lists.Cursor := Self.Items.Last;
      Item : Abstract_Item;
   begin
      while Has_Element (C) loop
         Item := Element (C);
         if Item.Contains (Model_To_Item (Item, Point), Context) then
            return Item;
         end if;
         Previous (C);
      end loop;
      return null;
   end Toplevel_Item_At;

   -----------
   -- Union --
   -----------

   procedure Union
     (Rect1 : in out Model_Rectangle;
      Rect2 : Model_Rectangle)
   is
      Right : constant Model_Coordinate :=
        Model_Coordinate'Max (Rect1.X + Rect1.Width, Rect2.X + Rect2.Width);
      Bottom : constant Model_Coordinate :=
        Model_Coordinate'Max (Rect1.Y + Rect1.Height, Rect2.Y + Rect2.Height);
   begin
      Rect1.X := Model_Coordinate'Min (Rect1.X, Rect2.X);
      Rect1.Width := Right - Rect1.X;

      Rect1.Y := Model_Coordinate'Min (Rect1.Y, Rect2.Y);
      Rect1.Height := Bottom - Rect1.Y;
   end Union;

   ------------------
   -- Bounding_Box --
   ------------------

   function Bounding_Box
     (Self   : not null access Canvas_Model_Record;
      Margin : Model_Coordinate := 0.0)
      return Model_Rectangle
   is
      Result : Model_Rectangle;
      Is_First : Boolean := True;

      procedure Do_Item (Item : not null access Abstract_Item_Record'Class);
      procedure Do_Item (Item : not null access Abstract_Item_Record'Class) is
         Box : constant Model_Rectangle := Item.Model_Bounding_Box;
      begin
         if Is_First then
            Is_First := False;
            Result := Box;
         else
            Union (Result, Box);
         end if;
      end Do_Item;
   begin
      Canvas_Model_Record'Class (Self.all).For_Each_Item
        (Do_Item'Access);

      if Is_First then
         return No_Rectangle;
      else
         Result.X := Result.X - Margin;
         Result.Y := Result.Y - Margin;
         Result.Width := Result.Width + 2.0 * Margin;
         Result.Height := Result.Height + 2.0 * Margin;
         return Result;
      end if;
   end Bounding_Box;

   ------------------
   -- Is_Invisible --
   ------------------

   overriding function Is_Invisible
     (Self : not null access Container_Item_Record)
      return Boolean
   is
   begin
      return Self.Style.Get_Stroke = Null_RGBA
        and then Self.Style.Get_Fill = Null_Pattern;
   end Is_Invisible;

   ------------------------------
   -- Set_Visibility_Threshold --
   ------------------------------

   overriding procedure Set_Visibility_Threshold
     (Self      : not null access Canvas_Link_Record;
      Threshold : Gdouble)
   is
   begin
      Self.Visibility_Threshold := Threshold;
   end Set_Visibility_Threshold;

   ------------------------------
   -- Get_Visibility_Threshold --
   ------------------------------

   overriding function Get_Visibility_Threshold
     (Self : not null access Canvas_Link_Record) return Gdouble is
   begin
      return Self.Visibility_Threshold;
   end Get_Visibility_Threshold;

   ------------------------------
   -- Set_Visibility_Threshold --
   ------------------------------

   procedure Set_Visibility_Threshold
     (Self      : not null access Canvas_Item_Record;
      Threshold : Gdouble)
   is
   begin
      Self.Visibility_Threshold := Threshold;
   end Set_Visibility_Threshold;

   ------------------------------
   -- Get_Visibility_Threshold --
   ------------------------------

   function Get_Visibility_Threshold
     (Self : not null access Canvas_Item_Record) return Gdouble is
   begin
      return Self.Visibility_Threshold;
   end Get_Visibility_Threshold;

   ----------
   -- Show --
   ----------

   procedure Show (Self : not null access Abstract_Item_Record'Class) is
   begin
      Self.Set_Visibility_Threshold (Threshold => 0.0);
   end Show;

   ----------
   -- Hide --
   ----------

   procedure Hide (Self : not null access Abstract_Item_Record'Class) is
   begin
      Self.Set_Visibility_Threshold (Threshold => Gdouble'Last);
   end Hide;

   -----------
   -- Clear --
   -----------

   procedure Clear
     (Self     : not null access Container_Item_Record;
      In_Model : not null access Canvas_Model_Record'Class)
   is
      use Item_Sets;
      To_Remove : Item_Sets.Set;

      procedure Do_Child (C : not null access Container_Item_Record'Class);
      procedure Do_Child (C : not null access Container_Item_Record'Class) is
      begin
         --  Remove the children and their links
         In_Model.Include_Related_Items (C, To_Remove);
      end Do_Child;

   begin
      if not Self.Children.Is_Empty then
         Container_Item_Record'Class (Self.all).For_Each_Child
            (Do_Child'Access, Recursive => False);
         Self.Children.Clear;
         Remove (In_Model, To_Remove);
         In_Model.Refresh_Layout;
      end if;
   end Clear;

   -------------
   -- Destroy --
   -------------

   overriding procedure Destroy
     (Self     : not null access Container_Item_Record;
      In_Model : not null access Canvas_Model_Record'Class) is
   begin
      Self.Clear (In_Model);
      Canvas_Item_Record (Self.all).Destroy (In_Model);  --  inherited
   end Destroy;

   ---------------
   -- Add_Child --
   ---------------

   procedure Add_Child
     (Self     : not null access Container_Item_Record'Class;
      Child    : not null access Container_Item_Record'Class;
      Align    : Alignment_Style := Align_Start;
      Pack_End : Boolean := False;
      Margin   : Margins := No_Margins;
      Float    : Boolean := False;
      Overflow : Overflow_Style := Overflow_Prevent)
   is
   begin
      Child.Margin   := Margin;
      Child.Parent   := Container_Item (Self);
      Child.Float    := Float;
      Child.Overflow := Overflow;
      Child.Align    := Align;
      Child.Pack_End := Pack_End;
      Self.Children.Append (Abstract_Item (Child));
   end Add_Child;

   ------------
   -- Parent --
   ------------

   overriding function Parent
     (Self : not null access Container_Item_Record)
      return Abstract_Item
   is
   begin
      return Abstract_Item (Self.Parent);
   end Parent;

   ---------------------
   -- Inner_Most_Item --
   ---------------------

   overriding function Inner_Most_Item
     (Self     : not null access Container_Item_Record;
      At_Point : Model_Point;
      Context  : Draw_Context) return Abstract_Item
   is
      use Items_Lists;
      C     : Items_Lists.Cursor := Self.Children.First;
      P     : Item_Point;
      Child : Container_Item;
   begin
      while Has_Element (C) loop
         Child := Container_Item (Element (C));
         P := Child.Model_To_Item  (At_Point);

         if Child.Contains (P, Context) then
            return Child.Inner_Most_Item (At_Point, Context);
         end if;

         Next (C);
      end loop;
      return Abstract_Item (Self);
   end Inner_Most_Item;

   ------------------
   -- Bounding_Box --
   ------------------

   function Bounding_Box
     (Self : not null access Container_Item_Record)
      return Item_Rectangle is
   begin
      --  assumes size_request has been called already
      return (0.0,
              0.0,
              Self.Width,
              Self.Height);
   end Bounding_Box;

   --------------------
   -- For_Each_Child --
   --------------------

   procedure For_Each_Child
     (Self     : not null access Container_Item_Record'Class;
      Callback : not null access procedure
        (Child : not null access Container_Item_Record'Class);
      Recursive : Boolean := False)
   is
      use Items_Lists;
      C : Items_Lists.Cursor := Self.Children.First;
   begin
      while Has_Element (C) loop
         if Recursive then
            Container_Item (Element (C)).For_Each_Child (Callback, Recursive);
         end if;
         Callback (Container_Item (Element (C)));
         Next (C);
      end loop;
   end For_Each_Child;

   ----------------------
   -- Set_Child_Layout --
   ----------------------

   procedure Set_Child_Layout
     (Self   : not null access Container_Item_Record'Class;
      Layout : Child_Layout_Strategy)
   is
   begin
      Self.Layout := Layout;
   end Set_Child_Layout;

   --------------
   -- Position --
   --------------

   overriding function Position
     (Self : not null access Container_Item_Record) return Gtkada.Style.Point
   is
   begin
      return Self.Computed_Position;
   end Position;

   ------------------
   -- Set_Position --
   ------------------

   overriding procedure Set_Position
     (Self     : not null access Container_Item_Record;
      Pos      : Gtkada.Style.Point)
   is
   begin
      Container_Item_Record'Class (Self.all).Set_Position (Pos, 0.0, 0.0);
   end Set_Position;

   ------------------
   -- Set_Position --
   ------------------

   procedure Set_Position
     (Self     : not null access Container_Item_Record;
      Pos      : Gtkada.Style.Point := (Gdouble'First, Gdouble'First);
      Anchor_X : Gdouble;
      Anchor_Y : Gdouble)
   is
   begin
      Self.Computed_Position := Pos;
      Self.Anchor_X := Anchor_X;
      Self.Anchor_Y := Anchor_Y;
      Canvas_Item_Record (Self.all).Set_Position (Pos);  --  inherited
   end Set_Position;

   --------------------
   -- Set_Size_Range --
   --------------------

   procedure Set_Size_Range
     (Self       : not null access Container_Item_Record;
      Min_Width  : Gdouble := 1.0;
      Min_Height : Gdouble := 1.0;
      Max_Width  : Gdouble := Gdouble'Last;
      Max_Height : Gdouble := Gdouble'Last)
   is
   begin
      Self.Min_Width := Min_Width;
      Self.Min_Height := Min_Height;
      Self.Max_Width := Max_Width;
      Self.Max_Height := Max_Height;
   end Set_Size_Range;

   ----------------
   -- Force_Size --
   ----------------

   procedure Force_Size
      (Self : not null access Container_Item_Record'Class;
       Forced_Width, Forced_Height : Gdouble := -1.0)
   is
   begin
      if Forced_Width >= 0.0 then
         Self.Max_Width := -1.0;
         Self.Min_Width := Forced_Width;
      else
         Self.Max_Width := Gdouble'Last;
         Self.Min_Width := 1.0;
      end if;

      if Forced_Height >= 0.0 then
         Self.Max_Height := -1.0;
         Self.Min_Height := Forced_Height;
      else
         Self.Max_Height := Gdouble'Last;
         Self.Min_Height := 1.0;
      end if;
   end Force_Size;

   ------------------
   -- Size_Request --
   ------------------

   procedure Size_Request
     (Self    : not null access Container_Item_Record;
      Context : Draw_Context)
   is
      use Items_Lists;
      C     : Items_Lists.Cursor := Self.Children.First;
      Child : Container_Item;
      Tmp, Tmp2 : Model_Coordinate;
   begin
      Self.Width  := 0.0;
      Self.Height := 0.0;

      Tmp := 0.0; --  Current coordinate (X or Y) for the child

      while Has_Element (C) loop
         Child := Container_Item (Element (C));

         Child.Computed_Position := (0.0, 0.0);
         Child.Size_Request (Context);

         case Self.Layout is
            when Vertical_Stack =>
               case Child.Overflow is
                  when Overflow_Prevent =>
                     Self.Width := Model_Coordinate'Max
                       (Child.Width + Child.Margin.Left + Child.Margin.Right,
                        Self.Width);
                  when Overflow_Hide =>
                     null;
               end case;

               if Child.Position.Y /= Gdouble'First then
                  Tmp2 := Child.Position.Y + Child.Height;
               else
                  Tmp2 := Tmp + Child.Height;
               end if;

               Tmp2 := Tmp2 + Child.Computed_Position.Y
                 + Child.Margin.Top + Child.Margin.Bottom;

               Self.Height := Model_Coordinate'Max (Self.Height, Tmp2);

               if not Child.Float then
                  --  The lowest point so far
                  Tmp := Self.Height;
               end if;

            when Horizontal_Stack =>
               case Child.Overflow is
                  when Overflow_Prevent =>
                     Self.Height := Model_Coordinate'Max
                       (Child.Height + Child.Margin.Top + Child.Margin.Bottom,
                        Self.Height);
                  when Overflow_Hide =>
                     null;
               end case;

               if Child.Position.X /= Gdouble'First then
                  Tmp2 := Child.Position.X + Child.Width;
               else
                  Tmp2 := Tmp + Child.Width;
               end if;

               Tmp2 := Tmp2 + Child.Computed_Position.X
                 + Child.Margin.Left + Child.Margin.Right;

               Self.Width := Model_Coordinate'Max (Self.Width, Tmp2);

               if not Child.Float then
                  Tmp := Self.Width;
               end if;
         end case;

         Next (C);
      end loop;

      --  Ignore the previous computation when a size is forced. It was
      --  still needed to make sure all children have a size.

      if Self.Max_Width < 0.0 then
         Self.Width := Self.Min_Width;
      else
         Self.Width := Model_Coordinate'Max (Self.Width, Self.Min_Width);
         Self.Width := Model_Coordinate'Min (Self.Width, Self.Max_Width);
<<<<<<< HEAD
=======
      end if;

      if Self.Max_Height < 0.0 then
         Self.Height := Self.Min_Height;
      else
         Self.Height := Model_Coordinate'Max (Self.Height, Self.Min_Height);
         Self.Height := Model_Coordinate'Min (Self.Height, Self.Max_Height);
>>>>>>> 1b954385
      end if;
   end Size_Request;

   ----------------------
   -- Set_Size_Request --
   ----------------------

<<<<<<< HEAD
      if Self.Max_Height < 0.0 then
         Self.Height := Self.Min_Height;
      else
         Self.Height := Model_Coordinate'Max (Self.Height, Self.Min_Height);
         Self.Height := Model_Coordinate'Min (Self.Height, Self.Max_Height);
      end if;
   end Size_Request;
=======
   procedure Set_Size_Request
     (Self    : not null access Container_Item_Record;
      Width, Height : Gdouble := -1.0)
   is
   begin
      if Width >= 0.0 then
         Self.Width := Width;
      end if;

      if Height >= 0.0 then
         Self.Height := Height;
      end if;
   end Set_Size_Request;
>>>>>>> 1b954385

   ----------------------
   -- Set_Size_Request --
   ----------------------

   procedure Set_Size_Request
     (Self    : not null access Container_Item_Record;
      Width, Height : Gdouble := -1.0)
   is
   begin
      if Width >= 0.0 then
         Self.Width := Width;
      end if;

      if Height >= 0.0 then
         Self.Height := Height;
      end if;
   end Set_Size_Request;

   -------------------
   -- Size_Allocate --
   -------------------

   procedure Size_Allocate
     (Self  : not null access Container_Item_Record)
   is
      use Items_Lists;
      C     : Items_Lists.Cursor := Self.Children.First;
      Child : Container_Item;
      Tmp   : Model_Coordinate := 0.0;
      Tmp_End : Model_Coordinate;
   begin
      if Self.Layout = Vertical_Stack then
         Tmp_End := Self.Height;
      else
         Tmp_End := Self.Width;
      end if;

      while Has_Element (C) loop
         Child := Container_Item (Element (C));

         case Self.Layout is
            when Vertical_Stack =>
               if Child.Position.Y /= Gdouble'First then
                  Child.Computed_Position.Y := Child.Position.Y;
               else
                  Child.Computed_Position.Y := Tmp + Child.Margin.Top;
               end if;

               if Child.Position.X /= Gdouble'First then
                  Child.Computed_Position.X := Child.Position.X;
               else
                  Child.Computed_Position.X := Child.Margin.Left;
               end if;

               --  No size constraint applied ?
               if not Child.Float and then Child.Max_Width >= 0.0 then
                  Child.Width := Self.Width
                    - Child.Margin.Right
                    - Child.Computed_Position.X;
               end if;

               Child.Computed_Position.X :=
                 Child.Computed_Position.X - (Child.Width * Child.Anchor_X);

               if Child.Pack_End then
                  Child.Computed_Position.Y :=
                    Tmp_End - Child.Height - Child.Margin.Bottom;
               else
                  Child.Computed_Position.Y :=
                    Child.Computed_Position.Y
                      - (Child.Height * Child.Anchor_Y);
               end if;

               case Child.Align is
                  when Align_Start =>
                     null;

                  when Align_Center =>
                     Child.Computed_Position.X :=
                       Child.Computed_Position.X +
                         (Self.Width - Child.Computed_Position.X
                          - Child.Width - Child.Margin.Right) / 2.0;

                  when Align_End =>
                     Child.Computed_Position.X :=
                       Self.Width - Child.Width - Child.Margin.Right;
               end case;

               Child.Size_Allocate;

               if not Child.Float then
                  if Child.Pack_End then
                     Tmp_End := Child.Computed_Position.Y;
                  else
                     Tmp := Child.Computed_Position.Y
                       + Child.Height + Child.Margin.Bottom;
                  end if;
               end if;

            when Horizontal_Stack =>
               if Child.Position.X /= Gdouble'First then
                  Child.Computed_Position.X := Child.Position.X;
               else
                  Child.Computed_Position.X := Tmp + Child.Margin.Left;
               end if;

               if Child.Position.Y /= Gdouble'First then
                  Child.Computed_Position.Y := Child.Position.Y;
               else
                  Child.Computed_Position.Y := Child.Margin.Top;
               end if;

               --  No size constraint ?
               if not Child.Float and then Child.Max_Height >= 0.0 then
                  Child.Height := Self.Height
                    - Child.Margin.Bottom
                    - Child.Computed_Position.Y;
               end if;

               if Child.Pack_End then
                  Child.Computed_Position.X :=
                    Tmp_End - Child.Width - Child.Margin.Right;
               else
                  Child.Computed_Position.X :=
                    Child.Computed_Position.X - (Child.Width * Child.Anchor_X);
               end if;

               Child.Computed_Position.Y :=
                 Child.Computed_Position.Y - (Child.Height * Child.Anchor_Y);

               case Child.Align is
                  when Align_Start =>
                     null;

                  when Align_Center =>
                     Child.Computed_Position.Y :=
                       Child.Computed_Position.Y +
                         (Self.Height - Child.Computed_Position.Y
                          - Child.Height - Child.Margin.Bottom) / 2.0;

                  when Align_End =>
                     Child.Computed_Position.Y :=
                       Self.Height - Child.Height - Child.Margin.Bottom;
               end case;

               Child.Size_Allocate;

               if not Child.Float then
                  if Child.Pack_End then
                     Tmp_End := Child.Computed_Position.X;
                  else
                     Tmp := Child.Computed_Position.X
                       + Child.Width + Child.Margin.Right;
                  end if;
               end if;
         end case;

         Next (C);
      end loop;
   end Size_Allocate;

   --------------------
   -- Refresh_Layout --
   --------------------

   procedure Refresh_Layout
     (Self    : not null access Container_Item_Record;
      Context : Draw_Context) is
   begin
      Self.Computed_Position := Self.Position;
      Container_Item_Record'Class (Self.all).Size_Request (Context);
      Container_Item_Record'Class (Self.all).Size_Allocate;

      Self.Computed_Position.X :=
        Self.Computed_Position.X - (Self.Width * Self.Anchor_X);
      Self.Computed_Position.Y :=
        Self.Computed_Position.Y - (Self.Height * Self.Anchor_Y);
   end Refresh_Layout;

   -------------------
   -- Draw_Children --
   -------------------

   procedure Draw_Children
     (Self    : not null access Container_Item_Record'Class;
      Context : Draw_Context)
   is
      use Items_Lists;
      C     : Items_Lists.Cursor := Self.Children.First;
   begin
      while Has_Element (C) loop
         Translate_And_Draw_Item (Element (C), Context);
         Next (C);
      end loop;
   end Draw_Children;

   -------------------
   -- Gtk_New_Image --
   -------------------

   function Gtk_New_Image
     (Style  : Gtkada.Style.Drawing_Style;
      Image  : not null access Gdk.Pixbuf.Gdk_Pixbuf_Record'Class;
      Allow_Rescale : Boolean := True;
      Width, Height : Model_Coordinate := -1.0)
      return Image_Item
   is
      R : constant Image_Item := new Image_Item_Record;
   begin
      Initialize_Image (R, Style, Image, Allow_Rescale, Width, Height);
<<<<<<< HEAD
=======
      return R;
   end Gtk_New_Image;

   -------------------
   -- Gtk_New_Image --
   -------------------

   function Gtk_New_Image
     (Style  : Gtkada.Style.Drawing_Style;
      Icon_Name : String;
      Allow_Rescale : Boolean := True;
      Width, Height : Model_Coordinate := -1.0)
      return Image_Item
   is
      R : constant Image_Item := new Image_Item_Record;
   begin
      Initialize_Image (R, Style, Icon_Name, Allow_Rescale, Width, Height);
>>>>>>> 1b954385
      return R;
   end Gtk_New_Image;

   ----------------------
   -- Initialize_Image --
   ----------------------

   procedure Initialize_Image
     (Self   : not null access Image_Item_Record'Class;
      Style  : Gtkada.Style.Drawing_Style;
      Image  : not null access Gdk.Pixbuf.Gdk_Pixbuf_Record'Class;
      Allow_Rescale : Boolean := True;
      Width, Height : Model_Coordinate := -1.0) is
   begin
      Self.Style := Style;
      Self.Image := Gdk_Pixbuf (Image);
      Self.Allow_Rescale := Allow_Rescale;
      Ref (Self.Image);
      Force_Size (Self, Width, Height);
<<<<<<< HEAD
=======
   end Initialize_Image;

   ----------------------
   -- Initialize_Image --
   ----------------------

   procedure Initialize_Image
     (Self   : not null access Image_Item_Record'Class;
      Style  : Gtkada.Style.Drawing_Style;
      Icon_Name  : String;
      Allow_Rescale : Boolean := True;
      Width, Height : Model_Coordinate := -1.0) is
   begin
      Self.Style := Style;
      Self.Icon_Name := new String'(Icon_Name);
      Self.Allow_Rescale := Allow_Rescale;
      Force_Size (Self, Width, Height);
>>>>>>> 1b954385
   end Initialize_Image;

   -------------
   -- Destroy --
   -------------

   overriding procedure Destroy
     (Self     : not null access Image_Item_Record;
      In_Model : not null access Canvas_Model_Record'Class) is
   begin
      if Self.Image /= null then
         Unref (Self.Image);
         Self.Image := null;
      end if;
      Free (Self.Icon_Name);
      Container_Item_Record (Self.all).Destroy (In_Model);  --  inherited
   end Destroy;

   ----------
   -- Draw --
   ----------

   overriding procedure Draw
     (Self    : not null access Image_Item_Record;
      Context : Draw_Context)
   is
<<<<<<< HEAD
      P    : Gdk_Pixbuf;
      W, H : Gdouble;
   begin
      Self.Style.Draw_Rect (Context.Cr, (0.0, 0.0), Self.Width, Self.Height);

      Save (Context.Cr);
      Rectangle
        (Context.Cr,
         X      => 0.0,
         Y      => 0.0,
         Width  => Self.Width,
         Height => Self.Height);
      Set_Source_RGBA (Context.Cr, (1.0, 0.0, 0.0, 1.0));

      W := Gdouble (Get_Width (Self.Image)) - Self.Width;
      H := Gdouble (Get_Height (Self.Image)) - Self.Height;

      if Self.Allow_Rescale and then
         (abs (W) >= 2.0 or else abs (H) >= 2.0)
      then
         P := Scale_Simple
           (Self.Image,
            Dest_Width  => Gint (Self.Width),
            Dest_Height => Gint (Self.Height));
         Set_Source_Pixbuf
           (Context.Cr,
            P,
            Pixbuf_X => 0.0,
            Pixbuf_Y => 0.0);
         Unref (P);
      else
         Set_Source_Pixbuf
           (Context.Cr,
            Self.Image,
            Pixbuf_X => W / 2.0,
            Pixbuf_Y => H / 2.0);
      end if;
=======
      P : Gdk_Pixbuf;
      W, H  : Gdouble;
   begin
      Self.Style.Draw_Rect (Context.Cr, (0.0, 0.0), Self.Width, Self.Height);

      if Self.Icon_Name /= null then
         W := Gdouble'Min (Self.Width, Self.Height);
         Draw_Pixbuf_With_Scale
            (Context.Cr,
             Self.Icon_Name.all,
             Size => Gint (W),
             X => (Self.Width - W) / 2.0,
             Y => (Self.Height - W) / 2.0,
             Widget => Context.View);
>>>>>>> 1b954385

      else
         W := Gdouble (Get_Width (Self.Image)) - Self.Width;
         H := Gdouble (Get_Height (Self.Image)) - Self.Height;

         if Self.Allow_Rescale and then
            (abs (W) >= 2.0 or else abs (H) >= 2.0)
         then
            P := Scale_Simple
              (Self.Image,
               Dest_Width  => Gint (Self.Width),
               Dest_Height => Gint (Self.Height));
            Draw_Pixbuf_With_Scale
              (Context.Cr, P, 0.0, 0.0, Context.View);
            Unref (P);
         else
            Draw_Pixbuf_With_Scale
              (Context.Cr, Self.Image, W / 2.0, H / 2.0, Context.View);
         end if;
      end if;
   end Draw;

   ------------------
   -- Size_Request --
   ------------------

   overriding procedure Size_Request
     (Self    : not null access Image_Item_Record;
      Context : Draw_Context)
   is
   begin
      Container_Item_Record (Self.all).Size_Request (Context);  --  inherited
      if Self.Image /= null then
         Self.Width := Model_Coordinate'Max
           (Self.Width, Gdouble (Get_Width (Self.Image)));
         Self.Height := Model_Coordinate'Max
           (Self.Height, Gdouble (Get_Height (Self.Image)));
      end if;
   end Size_Request;

   ------------------
   -- Gtk_New_Rect --
   ------------------

   function Gtk_New_Rect
     (Style         : Gtkada.Style.Drawing_Style;
      Width, Height : Model_Coordinate := -1.0;
      Radius        : Model_Coordinate := 0.0)
      return Rect_Item
   is
      R : constant Rect_Item := new Rect_Item_Record;
   begin
      Initialize_Rect (R, Style, Width, Height, Radius);
      return R;
   end Gtk_New_Rect;

   ---------------------
   -- Initialize_Rect --
   ---------------------

   procedure Initialize_Rect
     (Self          : not null access Rect_Item_Record'Class;
      Style         : Gtkada.Style.Drawing_Style;
      Width, Height : Model_Coordinate := -1.0;
      Radius        : Model_Coordinate := 0.0)
   is
   begin
      Self.Style         := Style;
      Self.Radius        := Radius;
      Force_Size (Self, Width, Height);
   end Initialize_Rect;

   -------------------------
   -- Resize_Fill_Pattern --
   -------------------------

   procedure Resize_Fill_Pattern
     (Self : not null access Container_Item_Record'Class)
   is
      Matrix  : aliased Cairo_Matrix;
      Fill    : constant Cairo_Pattern := Self.Style.Get_Fill;
   begin
      if Fill /= Null_Pattern then
         case Get_Type (Fill) is
            when Cairo_Pattern_Type_Linear
               | Cairo_Pattern_Type_Radial =>

               Init_Scale (Matrix'Access, 1.0 / Self.Width, 1.0 / Self.Height);
               Set_Matrix (Fill, Matrix'Access);

            when others =>
               null;
         end case;
      end if;
   end Resize_Fill_Pattern;

   ------------------
   -- Draw_Outline --
   ------------------

   overriding procedure Draw_Outline
     (Self    : not null access Rect_Item_Record;
      Style   : Gtkada.Style.Drawing_Style;
      Context : Draw_Context)
   is
      Margin_Pixels : constant View_Coordinate := 2.0;
      Margin        : Model_Coordinate;
   begin
      if Context.View /= null then
         Margin := Margin_Pixels / Context.View.Scale;
         Style.Draw_Rect
           (Context.Cr, (-Margin, -Margin),
            Self.Width + 2.0 * Margin, Self.Height + 2.0 * Margin,
            Radius => Self.Radius);
      end if;
   end Draw_Outline;

   ----------
   -- Draw --
   ----------

   overriding procedure Draw
     (Self    : not null access Rect_Item_Record;
      Context : Draw_Context)
   is
      Stroke : constant Gdk_RGBA := Self.Style.Get_Stroke;
      Fill   : constant Cairo_Pattern := Self.Style.Get_Fill;
      Shadow : constant Shadow_Style := Self.Style.Get_Shadow;
   begin
      if Shadow /= No_Shadow then
         Save (Context.Cr);
         Translate (Context.Cr, Shadow.X_Offset, Shadow.Y_Offset);

         if Self.Style.Path_Rect
           (Context.Cr, (0.0, 0.0),
            Self.Width, Self.Height, Radius => Self.Radius)
         then
            Set_Source_RGBA (Context.Cr, Shadow.Color);
            Cairo.Fill (Context.Cr);
         end if;

         Restore (Context.Cr);
      end if;

      Resize_Fill_Pattern (Self);

      --  We need to clip the contents of the rectangle. Also, we
      --  stroke only after drawing the children so that they do
      --  no hide the stroke.

      if Self.Style.Path_Rect
        (Context.Cr, (0.0, 0.0), Self.Width, Self.Height,
         Radius => Self.Radius)
      then
         --  Only clip if the item is visible, otherwise let nested items do
         --  their own clipping. This ensures that nested items with shadows
         --  are properly rendered

         if not Self.Is_Invisible then
            Clip_Preserve (Context.Cr);
         end if;

         if not Self.Children.Is_Empty then
            Self.Style.Set_Stroke (Null_RGBA);
         end if;

         Self.Style.Finish_Path (Context.Cr);
         Self.Style.Set_Stroke (Stroke);
      end if;

      Self.Draw_Children (Context);

      if not Self.Children.Is_Empty
        and then Stroke /= Null_RGBA
        and then Self.Style.Path_Rect
        (Context.Cr, (0.0, 0.0), Self.Width, Self.Height,
         Radius => Self.Radius)
      then
         Self.Style.Set_Fill (Null_Pattern);
         Self.Style.Finish_Path (Context.Cr);
         Self.Style.Set_Fill (Fill);
      end if;
   end Draw;

   ----------------------
   -- Gtk_New_Polyline --
   ----------------------

   function Gtk_New_Polyline
     (Style    : Gtkada.Style.Drawing_Style;
      Points   : Item_Point_Array;
      Close    : Boolean := False;
      Relative : Boolean := False)
      return Polyline_Item
   is
      R   : constant Polyline_Item := new Polyline_Item_Record;
   begin
      Initialize_Polyline (R, Style, Points, Close, Relative);
      return R;
   end Gtk_New_Polyline;

   -------------------------
   -- Initialize_Polyline --
   -------------------------

   procedure Initialize_Polyline
     (Self     : not null access Polyline_Item_Record'Class;
      Style    : Gtkada.Style.Drawing_Style;
      Points   : Item_Point_Array;
      Close    : Boolean := False;
      Relative : Boolean := False) is
   begin
      Self.Style    := Style;
      Self.Close    := Close;
      Self.Relative := Relative;
      Self.Points   := new Item_Point_Array'(Points);
   end Initialize_Polyline;

   ------------------
   -- Size_Request --
   ------------------

   overriding procedure Size_Request
     (Self    : not null access Polyline_Item_Record;
      Context : Draw_Context)
   is
      B : constant Item_Rectangle := Compute_Bounding_Box
        (Self.Points.all, Relative => Self.Relative);
   begin
      Container_Item_Record (Self.all).Size_Request (Context);  --  inherited
      Self.Width := Model_Coordinate'Max (Self.Width, B.Width + B.X);
      Self.Height := Model_Coordinate'Max (Self.Height, B.Height + B.Y);
   end Size_Request;

   ----------
   -- Draw --
   ----------

   overriding procedure Draw
     (Self    : not null access Polyline_Item_Record;
      Context : Draw_Context)
   is
      Shadow : constant Shadow_Style := Self.Style.Get_Shadow;
   begin
      if Shadow /= No_Shadow then
         Save (Context.Cr);
         Translate (Context.Cr, Shadow.X_Offset, Shadow.Y_Offset);

         if Self.Style.Path_Polyline
           (Context.Cr, Self.Points.all,
            Close    => Self.Close,
            Relative => Self.Relative)
         then
            Set_Source_RGBA (Context.Cr, Shadow.Color);
            Cairo.Fill (Context.Cr);
         end if;

         Restore (Context.Cr);
      end if;

      Resize_Fill_Pattern (Self);
      Self.Style.Draw_Polyline
        (Context.Cr, Self.Points.all,
         Close    => Self.Close,
         Relative => Self.Relative);
      Draw_Children (Self, Context);
   end Draw;

   --------------
   -- Contains --
   --------------

   overriding function Contains
     (Self    : not null access Polyline_Item_Record;
      Point   : Item_Point;
      Context : Draw_Context) return Boolean
   is
      Box   : constant Item_Rectangle :=
        Canvas_Item_Record'Class (Self.all).Bounding_Box;
   begin
      if Point_In_Rect (Box, Point) then
         if Self.Style.Path_Polyline
           (Context.Cr,
            Points   => Self.Points.all,
            Close    => Self.Close,
            Relative => Self.Relative)
         then
            return In_Fill (Context.Cr, Point.X, Point.Y);
         end if;
      end if;
      return False;
   end Contains;

   -------------
   -- Destroy --
   -------------

   overriding procedure Destroy
     (Self : not null access Polyline_Item_Record;
      In_Model : not null access Canvas_Model_Record'Class)
   is
   begin
      Unchecked_Free (Self.Points);
      Container_Item_Record (Self.all).Destroy (In_Model);  --  inherited
   end Destroy;

   ---------------------
   -- Gtk_New_Ellipse --
   ---------------------

   function Gtk_New_Ellipse
     (Style         : Gtkada.Style.Drawing_Style;
      Width, Height : Model_Coordinate := -1.0)
      return Ellipse_Item
   is
      R : constant Ellipse_Item := new Ellipse_Item_Record;
   begin
      Initialize_Ellipse (R, Style, Width, Height);
      return R;
   end Gtk_New_Ellipse;

   ------------------------
   -- Initialize_Ellipse --
   ------------------------

   procedure Initialize_Ellipse
     (Self          : not null access Ellipse_Item_Record'Class;
      Style         : Gtkada.Style.Drawing_Style;
      Width, Height : Model_Coordinate := -1.0)
   is
   begin
      Self.Style := Style;
      Force_Size (Self, Width, Height);
   end Initialize_Ellipse;

   ----------
   -- Draw --
   ----------

   overriding procedure Draw
     (Self    : not null access Ellipse_Item_Record;
      Context : Draw_Context)
   is
      Shadow : constant Shadow_Style := Self.Style.Get_Shadow;
   begin
      if Shadow /= No_Shadow then
         Save (Context.Cr);
         Translate (Context.Cr, Shadow.X_Offset, Shadow.Y_Offset);

         if Self.Style.Path_Ellipse
           (Context.Cr, (0.0, 0.0), Self.Width, Self.Height)
         then
            Set_Source_RGBA (Context.Cr, Shadow.Color);
            Cairo.Fill (Context.Cr);
         end if;

         Restore (Context.Cr);
      end if;

      Resize_Fill_Pattern (Self);
      Self.Style.Draw_Ellipse
        (Context.Cr, (0.0, 0.0), Self.Width, Self.Height);
      Self.Draw_Children (Context);
   end Draw;

   --------------
   -- Contains --
   --------------

   overriding function Contains
     (Self    : not null access Ellipse_Item_Record;
      Point   : Item_Point;
      Context : Draw_Context) return Boolean
   is
      pragma Unreferenced (Context);
      Box   : constant Item_Rectangle :=
        Canvas_Item_Record'Class (Self.all).Bounding_Box;
      Center : Item_Point;
      Dx, Dy : Item_Coordinate;
   begin
      if Point_In_Rect (Box, Point) then
         Center := (Box.Width / 2.0, Box.Height / 2.0);

         --  This doesn't test the whole rectangle, only the topleft corner
         Dx := Point.X - Center.X;
         Dy := Point.Y - Center.Y;
         return Dx * Dx / (Center.X * Center.X)
           + Dy * Dy / (Center.Y * Center.Y) <= 1.0;
      end if;
      return False;
   end Contains;

   ------------------
   -- Gtk_New_Text --
   ------------------

   function Gtk_New_Text
     (Style    : Gtkada.Style.Drawing_Style;
      Text     : Glib.UTF8_String;
      Directed : Text_Arrow_Direction := No_Text_Arrow;
      Width, Height : Model_Coordinate := -1.0)
      return Text_Item
   is
      R : constant Text_Item := new Text_Item_Record;
   begin
      Initialize_Text (R, Style, Text, Directed, Width, Height);
      return R;
   end Gtk_New_Text;

   ---------------------
   -- Initialize_Text --
   ---------------------

   procedure Initialize_Text
     (Self     : not null access Text_Item_Record'Class;
      Style    : Gtkada.Style.Drawing_Style;
      Text     : Glib.UTF8_String;
      Directed : Text_Arrow_Direction := No_Text_Arrow;
      Width, Height : Model_Coordinate := -1.0) is
   begin
      Self.Style := Style;
      Self.Text  := new String'(Text);
      Self.Directed := Directed;
      Force_Size (Self, Width, Height);
   end Initialize_Text;

   --------------
   -- Set_Text --
   --------------

   procedure Set_Text
     (Self : not null access Text_Item_Record;
      Text : String)
   is
   begin
      Free (Self.Text);
      Self.Text := new String'(Text);
   end Set_Text;

   ------------------
   -- Compute_Text --
   ------------------

   function Compute_Text
     (Self : not null access Text_Item_Record'Class)
      return String
   is
   begin
      case Self.Directed is
         when No_Text_Arrow =>
            return Self.Text.all;

         when Up_Text_Arrow =>
            return Self.Text.all & " "
              & Character'Val (16#E2#)   --  UTF8 for  \u25b2
              & Character'Val (16#96#)
              & Character'Val (16#B2#);

         when Down_Text_Arrow =>
            return Self.Text.all & " "
              & Character'Val (16#E2#)   --  UTF8 for  \u25bc
              & Character'Val (16#96#)
              & Character'Val (16#BC#);

         when Left_Text_Arrow =>
            return Character'Val (16#E2#)   --  UTF8 for  \u25c0
              & Character'Val (16#97#)
              & Character'Val (16#80#)
              & " " & Self.Text.all;

         when Right_Text_Arrow =>
            return Self.Text.all & " "
              & Character'Val (16#E2#)   --  UTF8 for  \u25b6
              & Character'Val (16#96#)
              & Character'Val (16#B6#);
      end case;
   end Compute_Text;

   ------------------
   -- Set_Directed --
   ------------------

   procedure Set_Directed
     (Self     : not null access Text_Item_Record;
      Directed : Text_Arrow_Direction := No_Text_Arrow)
   is
   begin
      Self.Directed := Directed;
   end Set_Directed;

   ----------
   -- Draw --
   ----------

   overriding procedure Draw
     (Self    : not null access Text_Item_Record;
      Context : Draw_Context)
   is
      Text : constant String := Compute_Text (Self);
   begin
      Resize_Fill_Pattern (Self);
      Self.Style.Draw_Rect (Context.Cr, (0.0, 0.0), Self.Width, Self.Height);

      if Context.Layout /= null then
         Self.Style.Draw_Text
           (Context.Cr, Context.Layout, (0.0, 0.0), Text,
            Max_Width  => Self.Width,
            Max_Height => Self.Height);
      end if;
   end Draw;

   -------------
   -- Destroy --
   -------------

   overriding procedure Destroy
     (Self : not null access Text_Item_Record;
      In_Model : not null access Canvas_Model_Record'Class) is
   begin
      Free (Self.Text);
      Container_Item_Record (Self.all).Destroy (In_Model);  --  inherited
   end Destroy;

   ------------------
   -- Size_Request --
   ------------------

   overriding procedure Size_Request
     (Self  : not null access Text_Item_Record;
      Context : Draw_Context)
   is
      Text : constant String := Compute_Text (Self);
   begin
      if Context.Layout /= null then
         Self.Style.Measure_Text
           (Context.Layout,
            Text,
            Width => Self.Requested_Width,
            Height => Self.Requested_Height);
         Self.Width  := Self.Requested_Width;
         Self.Height := Self.Requested_Height;
      else
         Self.Width := 0.0;
         Self.Height := 0.0;
      end if;
   end Size_Request;

   ---------------------------
   -- Gtk_New_Editable_Text --
   ---------------------------

   function Gtk_New_Editable_Text
     (Style    : Gtkada.Style.Drawing_Style;
      Text     : Glib.UTF8_String;
      Directed : Text_Arrow_Direction := No_Text_Arrow)
      return Editable_Text_Item
   is
      Result : constant Editable_Text_Item := new Editable_Text_Item_Record;
   begin
      Initialize_Editable_Text (Result, Style, Text, Directed);
      return Result;
   end Gtk_New_Editable_Text;

   ------------------------------
   -- Initialize_Editable_Text --
   ------------------------------

   procedure Initialize_Editable_Text
     (Self     : not null access Editable_Text_Item_Record'Class;
      Style    : Gtkada.Style.Drawing_Style;
      Text     : Glib.UTF8_String;
      Directed : Text_Arrow_Direction := No_Text_Arrow)
   is
   begin
      Initialize_Text (Self, Style, Text, Directed);
   end Initialize_Editable_Text;

   ----------------------------
   -- On_Text_Edit_Key_Press --
   ----------------------------

   function On_Text_Edit_Key_Press
     (View  : access GObject_Record'Class;
      Event : Gdk_Event_Key)
     return Boolean
   is
      Self : constant Canvas_View := Canvas_View (View);
      Text : Gtk_Text_View;
      From, To : Gtk_Text_Iter;
   begin
      if Event.State = Control_Mask
        and then Event.Keyval = GDK_Return
      then
         declare
            Old : constant String := Editable_Text_Item
              (Self.Inline_Edit.Item).Text.all;
         begin
            Text := Gtk_Text_View (Self.Get_Child);
            Text.Get_Buffer.Get_Start_Iter (From);
            Text.Get_Buffer.Get_End_Iter (To);

            Editable_Text_Item (Self.Inline_Edit.Item).Set_Text
              (Text.Get_Buffer.Get_Text
                 (Start   => From,
                  The_End => To));

            Editable_Text_Item (Self.Inline_Edit.Item).On_Edited (Old);

            Cancel_Inline_Editing (Self);
            Self.Model.Refresh_Layout;
         end;

         return True;

      elsif Event.Keyval = GDK_Escape then
         Cancel_Inline_Editing (Self);
         return True;
      end if;

      return False;
   end On_Text_Edit_Key_Press;

   -----------------
   -- Edit_Widget --
   -----------------

   overriding function Edit_Widget
     (Self  : not null access Editable_Text_Item_Record;
      View  : not null access Canvas_View_Record'Class)
      return Gtk.Widget.Gtk_Widget
   is
      Text   : Gtk_Text_View;
      Buffer : Gtk_Text_Buffer;
   begin
      Gtk_New (Buffer);
      Gtk_New (Text, Buffer);
      Buffer.Set_Text (Self.Text.all);   --  not compute_text
      Text.On_Key_Press_Event (On_Text_Edit_Key_Press'Access, View);

      return Gtk_Widget (Text);
   end Edit_Widget;

   -----------------
   -- Edit_Widget --
   -----------------

   function Edit_Widget
     (Self  : not null access Canvas_Item_Record;
      View  : not null access Canvas_View_Record'Class)
      return Gtk.Widget.Gtk_Widget
   is
      pragma Unreferenced (Self, View);
   begin
      --  for some reason, we need to define this function even though the
      --  one defined for the interface is already defined as "null".
      --  Otherwise, dispatching from Start_Inline_Editing does not work...
      return null;
   end Edit_Widget;

   ----------------
   -- Gtk_New_Hr --
   ----------------

   function Gtk_New_Hr
     (Style   : Gtkada.Style.Drawing_Style;
      Text    : String := "")
     return Hr_Item
   is
      R : constant Hr_Item := new Hr_Item_Record;
   begin
      Initialize_Hr (R, Style, Text);
      return R;
   end Gtk_New_Hr;

   -------------------
   -- Initialize_Hr --
   -------------------

   procedure Initialize_Hr
     (Self    : not null access Hr_Item_Record'Class;
      Style   : Gtkada.Style.Drawing_Style;
      Text    : String := "") is
   begin
      Self.Style := Style;
      Self.Text := new String'(Text);
   end Initialize_Hr;

   ----------
   -- Draw --
   ----------

   overriding procedure Draw
     (Self    : not null access Hr_Item_Record;
      Context : Draw_Context)
   is
      H : constant Model_Coordinate := Self.Height / 2.0;
      W : Model_Coordinate;
   begin
      if Self.Text.all = "" then
         Self.Style.Draw_Polyline (Context.Cr, ((0.0, H), (Self.Width, H)));
      else
         W := (Self.Width - Self.Requested_Width) / 2.0;
         Self.Style.Draw_Polyline (Context.Cr, ((0.0, H), (W, H)));

         W := W + Self.Space;
         if Context.Layout /= null then
            Self.Style.Draw_Text
              (Context.Cr, Context.Layout,
               (W, (Self.Height - Self.Requested_Height) / 2.0),
               Self.Text.all,
               Max_Width  => Self.Width,
               Max_Height => Self.Height);
         end if;

         W := W + Self.Requested_Width + Self.Space;
         Self.Style.Draw_Polyline (Context.Cr, ((W, H), (Self.Width, H)));
      end if;
   end Draw;

   -------------
   -- Destroy --
   -------------

   overriding procedure Destroy
     (Self : not null access Hr_Item_Record;
      In_Model : not null access Canvas_Model_Record'Class) is
   begin
      Free (Self.Text);
      Container_Item_Record (Self.all).Destroy (In_Model);
   end Destroy;

   ------------------
   -- Size_Request --
   ------------------

   overriding procedure Size_Request
     (Self    : not null access Hr_Item_Record;
      Context : Draw_Context)
   is
   begin
      if Context.Layout /= null and then Self.Text.all /= "" then
         Self.Style.Measure_Text
           (Context.Layout,
            Self.Text.all,
            Width  => Self.Requested_Width,
            Height => Self.Requested_Height);

         --  Some space to show the lines
         Self.Width  := Self.Requested_Width
             + 2.0 * Self.Space
             + 8.0;   --  lines should be at least 4 pixels each side
         Self.Height := Self.Requested_Height;
      else
         Self.Width  := 8.0;
         Self.Height := 1.0;
      end if;
   end Size_Request;

   ----------------
   -- Set_Offset --
   ----------------

   procedure Set_Offset
     (Self    : not null access Canvas_Link_Record;
      Offset  : Gdouble)
   is
   begin
      Self.Offset := Offset;
   end Set_Offset;

   ------------------
   -- Intersection --
   ------------------
   --  Algorithm adapted from [GGII - xlines.c].
   --  Copied from gnatcoll-geometry.adb

   function Intersection
     (P11, P12, P21, P22 : Item_Point) return Item_Point
   is
      type Line is record
         A, B, C : Item_Coordinate;
      end record;

      function To_Line (P1, P2 : Item_Point) return Line;
      --  Compute the parameters for the line
      --     Ax + By = C

      function To_Line (P1, P2 : Item_Point) return Line is
         A : constant Item_Coordinate := P2.Y - P1.Y;
         B : constant Item_Coordinate := P1.X - P2.X;
      begin
         return (A => A,
                 B => B,
                 C => A * P1.X + B * P1.Y);
      end To_Line;

      L1 : constant Line := To_Line (P11, P12);
      R3 : constant Item_Coordinate := L1.A * P21.X + L1.B * P21.Y - L1.C;
      R4 : constant Item_Coordinate := L1.A * P22.X + L1.B * P22.Y - L1.C;
      L2 : constant Line := To_Line (P21, P22);
      R1 : constant Item_Coordinate := L2.A * P11.X + L2.B * P11.Y - L2.C;
      R2 : constant Item_Coordinate := L2.A * P12.X + L2.B * P12.Y - L2.C;

      Denom : Item_Coordinate;

   begin
      --  Check signs of R3 and R4. If both points 3 and 4 lie on same side
      --  of line 1, the line segments do not intersect

      if (R3 > 0.0 and then R4 > 0.0)
        or else (R3 < 0.0 and then R4 < 0.0)
      then
         return (Gdouble'First, Gdouble'First);
      end if;

      --  Check signs of r1 and r2. If both points lie on same side of
      --  second line segment, the line segments do not intersect

      if (R1 > 0.0 and then R2 > 0.0)
        or else (R1 < 0.0 and then R2 < 0.0)
      then
         return (Gdouble'First, Gdouble'First);
      end if;

      --  Line segments intersect, compute intersection point
      Denom := L1.A * L2.B - L2.A * L1.B;
      if Denom = 0.0 then
         if abs (L1.A * P21.X + L1.B * P21.Y - L1.C) < 0.00001 then
            --  colinears
            return P11;
         else
            return (Gdouble'First, Gdouble'First);
         end if;
      end if;

      return
        (X => (L2.B * L1.C - L1.B * L2.C) / Denom,
         Y => (L1.A * L2.C - L2.A * L1.C) / Denom);
   end Intersection;

   ---------------
   -- Clip_Line --
   ---------------

   overriding function Clip_Line
     (Self   : not null access Polyline_Item_Record;
      P1, P2 : Item_Point) return Item_Point
   is
      Inter : Item_Point;
      Current, Next : Item_Point;
   begin
      if Self.Points /= null then
         Current := Self.Points (Self.Points'First);

         for P in Self.Points'First + 1 .. Self.Points'Last loop
            if Self.Relative then
               Next := (Current.X + Self.Points (P).X,
                        Current.Y + Self.Points (P).Y);
            else
               Next := Self.Points (P);
            end if;

            Inter := Intersection (P1, P2, Current, Next);
            if Inter.X /= Gdouble'First then
               return Inter;
            end if;

            Current := Next;
         end loop;

         if Self.Close then
            Inter := Intersection
              (P1, P2, Current, Self.Points (Self.Points'First));
            if Inter.X /= Gdouble'First then
               return Inter;
            end if;
         end if;
      end if;

      return P1;
   end Clip_Line;

   -------------------
   -- Set_Grid_Size --
   -------------------

   procedure Set_Grid_Size
     (Self : not null access Canvas_View_Record'Class;
      Size : Model_Coordinate := 30.0)
   is
   begin
      Self.Grid_Size := Size;
   end Set_Grid_Size;

   --------------
   -- Set_Snap --
   --------------

   procedure Set_Snap
     (Self           : not null access Canvas_View_Record'Class;
      Snap_To_Grid   : Boolean := True;
      Snap_To_Guides : Boolean := False;
      Snap_Margin    : Model_Coordinate := 5.0;
      Guides_Style   : Gtkada.Style.Drawing_Style := Default_Guide_Style)
   is
   begin
      Self.Snap.Grid         := Snap_To_Grid;
      Self.Snap.Smart_Guides := Snap_To_Guides;
      Self.Snap.Margin       := Snap_Margin;
      Self.Snap.Style        := Guides_Style;
   end Set_Snap;

   ----------
   -- Hash --
   ----------

   function Hash (Key : Abstract_Item) return Ada.Containers.Hash_Type is
   begin
      if Key = null then
         return 0;
      else
         return Ada.Containers.Hash_Type
           (To_Integer (Key.all'Address)
            mod Integer_Address (Ada.Containers.Hash_Type'Last));
      end if;
   end Hash;

   ------------
   -- Export --
   ------------

   function Export
     (Self              : not null access Canvas_View_Record;
      Filename          : String;
      Page              : Page_Format;
      Format            : Export_Format := Export_PDF;
      Visible_Area_Only : Boolean := True)
      return Boolean
   is
      W : constant Gdouble := Page.Width_In_Inches * 72.0;  --  in points
      H : constant Gdouble := Page.Height_In_Inches * 72.0;
      Surf : Cairo_Surface;
      Context : Draw_Context;
      Old_Scale : constant Gdouble := Self.Scale;
      Topleft   : constant Model_Point := Self.Topleft;
      Box       : Model_Rectangle;
      Status    : Cairo_Status;
   begin
      case Format is
         when Export_PDF =>
            Surf := Cairo.PDF.Create
              (Filename         => Filename,
               Width_In_Points  => W,
               Height_In_Points => H);
         when Export_SVG =>
            Surf := Cairo.SVG.Create (Filename, W, H);
         when Export_PNG =>
            Surf := Create_Similar_Surface
              (Get_Window (Self),
               Cairo.Cairo_Content_Color_Alpha, Gint (W), Gint (H));
      end case;

      Context := (Cr     => Create (Surf),
                  Layout => Self.Layout,
                  View   => Canvas_View (Self));

      if Visible_Area_Only then
         Box := Self.Get_Visible_Area;

         Self.Scale := Self.Scale *
           Gdouble'Min
             (Gdouble'Min
                (W / Gdouble (Self.Get_Allocated_Width),
                 H / Gdouble (Self.Get_Allocated_Height)),
              1.0);
         Canvas_View_Record'Class (Self.all).Set_Transform (Context.Cr);

         --  Need to clip, otherwise the items partially visible on the screen
         --  will be fully visible in the print

         Rectangle (Context.Cr, Box.X, Box.Y, Box.Width, Box.Height);
         Clip (Context.Cr);

         Canvas_View_Record'Class (Self.all).Draw_Internal (Context, Box);

      else
         Box := Self.Model.Bounding_Box;
         Self.Scale := Gdouble'Min
           (1.0,
            Gdouble'Min (W / (Box.Width + 20.0), H / (Box.Height + 20.0)));
         Self.Topleft := (Box.X - 10.0 * Self.Scale,
                          Box.Y - 10.0 * Self.Scale);
         Canvas_View_Record'Class (Self.all).Set_Transform (Context.Cr);
         Canvas_View_Record'Class (Self.all).Draw_Internal (Context, Box);
      end if;

      Destroy (Context.Cr);

      if Format = Export_PNG then
         Status := Cairo.Png.Write_To_Png (Surf, Filename);
      else
         Status := Cairo.Surface.Status (Surf);
      end if;

      Surface_Destroy (Surf);
      Self.Scale := Old_Scale;
      Self.Topleft := Topleft;

      return Status = Cairo_Status_Success;
   end Export;

   ------------------------
   -- Set_Selection_Mode --
   ------------------------

   procedure Set_Selection_Mode
     (Self : not null access Canvas_Model_Record;
      Mode : Selection_Mode)
   is
   begin
      if Mode /= Self.Mode then
         Self.Mode := Mode;
         Canvas_Model_Record'Class (Self.all).Clear_Selection;
      end if;
   end Set_Selection_Mode;

   ---------------------
   -- Clear_Selection --
   ---------------------

   procedure Clear_Selection (Self : not null access Canvas_Model_Record) is
   begin
      if not Self.Selection.Is_Empty then
         Self.Selection.Clear;
         Self.Selection_Changed;
      end if;
   end Clear_Selection;

   ----------------------
   -- Add_To_Selection --
   ----------------------

   procedure Add_To_Selection
     (Self : not null access Canvas_Model_Record;
      Item : not null access Abstract_Item_Record'Class) is
   begin
      case Self.Mode is
         when Selection_None =>
            null;

         when Selection_Single =>
            if Self.Is_Selectable (Item) then
               Canvas_Model_Record'Class (Self.all).Clear_Selection;
               Self.Selection.Include (Abstract_Item (Item));
               Self.Selection_Changed (Item);
            end if;

         when Selection_Multiple =>
            if Self.Is_Selectable (Item) then
               Self.Selection.Include (Abstract_Item (Item));
               Self.Selection_Changed (Item);
            end if;
      end case;
   end Add_To_Selection;

   ---------------------------
   -- Remove_From_Selection --
   ---------------------------

   procedure Remove_From_Selection
     (Self : not null access Canvas_Model_Record;
      Item : not null access Abstract_Item_Record'Class) is
   begin
      if Canvas_Model_Record'Class (Self.all).Is_Selected (Item) then
         Self.Selection.Delete (Abstract_Item (Item));
         Self.Selection_Changed (Item);
      end if;
   end Remove_From_Selection;

   -----------------
   -- Is_Selected --
   -----------------

   function Is_Selected
     (Self : not null access Canvas_Model_Record;
      Item : not null access Abstract_Item_Record'Class)
      return Boolean
   is
   begin
      return Self.Selection.Contains (Abstract_Item (Item));
   end Is_Selected;

   -----------------------
   -- Selection_Changed --
   -----------------------

   procedure Selection_Changed
     (Self : not null access Canvas_Model_Record'Class;
      Item : access Abstract_Item_Record'Class := null) is
   begin
      Abstract_Item_Emit
        (Self, Signal_Selection_Changed & ASCII.NUL,
         Abstract_Item (Item));
   end Selection_Changed;

   --------------------------
   -- On_Selection_Changed --
   --------------------------

   function On_Selection_Changed
     (Self : not null access Canvas_Model_Record'Class;
      Call : not null access procedure
        (Self : not null access GObject_Record'Class;
         Item : Abstract_Item);
      Slot : access GObject_Record'Class := null)
      return Gtk.Handlers.Handler_Id
   is
   begin
      if Slot = null then
         return Object_Callback.Connect
           (Self,
            Signal_Selection_Changed,
            Abstract_Item_Marshallers.To_Marshaller (Call));
      else
         return Object_Callback.Object_Connect
           (Self,
            Signal_Selection_Changed,
            Abstract_Item_Marshallers.To_Marshaller (Call),
            Slot);
      end if;
   end On_Selection_Changed;

   -------------------------
   -- Set_Selection_Style --
   -------------------------

   procedure Set_Selection_Style
     (Self  : not null access Canvas_View_Record;
      Style : Gtkada.Style.Drawing_Style) is
   begin
      Self.Selection_Style := Style;
   end Set_Selection_Style;

   -------------------------
   -- Get_Selection_Style --
   -------------------------

   function Get_Selection_Style
     (Self  : not null access Canvas_View_Record)
      return Gtkada.Style.Drawing_Style is
   begin
      return Self.Selection_Style;
   end Get_Selection_Style;

   --------------
   -- Get_From --
   --------------

   function Get_From
     (Self : not null access Canvas_Link_Record) return Abstract_Item is
   begin
      return Self.From;
   end Get_From;

   ------------
   -- Get_To --
   ------------

   function Get_To
     (Self : not null access Canvas_Link_Record) return Abstract_Item is
   begin
      return Self.To;
   end Get_To;

   -------------------
   -- Avoid_Overlap --
   -------------------

   procedure Avoid_Overlap
     (Self     : not null access Canvas_View_Record'Class;
      Avoid    : Boolean;
      Duration : Standard.Duration := 0.2)
   is
   begin
      Self.Avoid_Overlap := Avoid;
      Self.Avoid_Overlap_Duration := Duration;
   end Avoid_Overlap;

end Gtkada.Canvas_View;<|MERGE_RESOLUTION|>--- conflicted
+++ resolved
@@ -3371,8 +3371,6 @@
       else
          Self.Width := Model_Coordinate'Max (Self.Width, Self.Min_Width);
          Self.Width := Model_Coordinate'Min (Self.Width, Self.Max_Width);
-<<<<<<< HEAD
-=======
       end if;
 
       if Self.Max_Height < 0.0 then
@@ -3380,37 +3378,8 @@
       else
          Self.Height := Model_Coordinate'Max (Self.Height, Self.Min_Height);
          Self.Height := Model_Coordinate'Min (Self.Height, Self.Max_Height);
->>>>>>> 1b954385
       end if;
    end Size_Request;
-
-   ----------------------
-   -- Set_Size_Request --
-   ----------------------
-
-<<<<<<< HEAD
-      if Self.Max_Height < 0.0 then
-         Self.Height := Self.Min_Height;
-      else
-         Self.Height := Model_Coordinate'Max (Self.Height, Self.Min_Height);
-         Self.Height := Model_Coordinate'Min (Self.Height, Self.Max_Height);
-      end if;
-   end Size_Request;
-=======
-   procedure Set_Size_Request
-     (Self    : not null access Container_Item_Record;
-      Width, Height : Gdouble := -1.0)
-   is
-   begin
-      if Width >= 0.0 then
-         Self.Width := Width;
-      end if;
-
-      if Height >= 0.0 then
-         Self.Height := Height;
-      end if;
-   end Set_Size_Request;
->>>>>>> 1b954385
 
    ----------------------
    -- Set_Size_Request --
@@ -3622,8 +3591,6 @@
       R : constant Image_Item := new Image_Item_Record;
    begin
       Initialize_Image (R, Style, Image, Allow_Rescale, Width, Height);
-<<<<<<< HEAD
-=======
       return R;
    end Gtk_New_Image;
 
@@ -3641,7 +3608,6 @@
       R : constant Image_Item := new Image_Item_Record;
    begin
       Initialize_Image (R, Style, Icon_Name, Allow_Rescale, Width, Height);
->>>>>>> 1b954385
       return R;
    end Gtk_New_Image;
 
@@ -3661,8 +3627,6 @@
       Self.Allow_Rescale := Allow_Rescale;
       Ref (Self.Image);
       Force_Size (Self, Width, Height);
-<<<<<<< HEAD
-=======
    end Initialize_Image;
 
    ----------------------
@@ -3680,7 +3644,6 @@
       Self.Icon_Name := new String'(Icon_Name);
       Self.Allow_Rescale := Allow_Rescale;
       Force_Size (Self, Width, Height);
->>>>>>> 1b954385
    end Initialize_Image;
 
    -------------
@@ -3707,45 +3670,6 @@
      (Self    : not null access Image_Item_Record;
       Context : Draw_Context)
    is
-<<<<<<< HEAD
-      P    : Gdk_Pixbuf;
-      W, H : Gdouble;
-   begin
-      Self.Style.Draw_Rect (Context.Cr, (0.0, 0.0), Self.Width, Self.Height);
-
-      Save (Context.Cr);
-      Rectangle
-        (Context.Cr,
-         X      => 0.0,
-         Y      => 0.0,
-         Width  => Self.Width,
-         Height => Self.Height);
-      Set_Source_RGBA (Context.Cr, (1.0, 0.0, 0.0, 1.0));
-
-      W := Gdouble (Get_Width (Self.Image)) - Self.Width;
-      H := Gdouble (Get_Height (Self.Image)) - Self.Height;
-
-      if Self.Allow_Rescale and then
-         (abs (W) >= 2.0 or else abs (H) >= 2.0)
-      then
-         P := Scale_Simple
-           (Self.Image,
-            Dest_Width  => Gint (Self.Width),
-            Dest_Height => Gint (Self.Height));
-         Set_Source_Pixbuf
-           (Context.Cr,
-            P,
-            Pixbuf_X => 0.0,
-            Pixbuf_Y => 0.0);
-         Unref (P);
-      else
-         Set_Source_Pixbuf
-           (Context.Cr,
-            Self.Image,
-            Pixbuf_X => W / 2.0,
-            Pixbuf_Y => H / 2.0);
-      end if;
-=======
       P : Gdk_Pixbuf;
       W, H  : Gdouble;
    begin
@@ -3760,7 +3684,6 @@
              X => (Self.Width - W) / 2.0,
              Y => (Self.Height - W) / 2.0,
              Widget => Context.View);
->>>>>>> 1b954385
 
       else
          W := Gdouble (Get_Width (Self.Image)) - Self.Width;
