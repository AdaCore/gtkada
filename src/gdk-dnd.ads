<<<<<<< HEAD
-----------------------------------------------------------------------
--              GtkAda - Ada95 binding for Gtk+/Gnome                --
--                                                                   --
--                  Copyright (C) 2001-2013, AdaCore                 --
--                                                                   --
-- This library is free software; you can redistribute it and/or     --
-- modify it under the terms of the GNU General Public               --
-- License as published by the Free Software Foundation; either      --
-- version 2 of the License, or (at your option) any later version.  --
--                                                                   --
-- This library is distributed in the hope that it will be useful,   --
-- but WITHOUT ANY WARRANTY; without even the implied warranty of    --
-- MERCHANTABILITY or FITNESS FOR A PARTICULAR PURPOSE.  See the GNU --
-- General Public License for more details.                          --
--                                                                   --
-- You should have received a copy of the GNU General Public         --
-- License along with this library; if not, write to the             --
-- Free Software Foundation, Inc., 59 Temple Place - Suite 330,      --
-- Boston, MA 02111-1307, USA.                                       --
--                                                                   --
-- As a special exception, if other files instantiate generics from  --
-- this unit, or you link this unit with other files to produce an   --
-- executable, this  unit  does not  by itself cause  the resulting  --
-- executable to be covered by the GNU General Public License. This  --
-- exception does not however invalidate any other reasons why the   --
-- executable file  might be covered by the  GNU Public License.     --
-----------------------------------------------------------------------
=======
------------------------------------------------------------------------------
--                  GtkAda - Ada95 binding for Gtk+/Gnome                   --
--                                                                          --
--                     Copyright (C) 2001-2013, AdaCore                     --
--                                                                          --
-- This library is free software;  you can redistribute it and/or modify it --
-- under terms of the  GNU General Public License  as published by the Free --
-- Software  Foundation;  either version 3,  or (at your  option) any later --
-- version. This library is distributed in the hope that it will be useful, --
-- but WITHOUT ANY WARRANTY;  without even the implied warranty of MERCHAN- --
-- TABILITY or FITNESS FOR A PARTICULAR PURPOSE.                            --
--                                                                          --
-- As a special exception under Section 7 of GPL version 3, you are granted --
-- additional permissions described in the GCC Runtime Library Exception,   --
-- version 3.1, as published by the Free Software Foundation.               --
--                                                                          --
-- You should have received a copy of the GNU General Public License and    --
-- a copy of the GCC Runtime Library Exception along with this program;     --
-- see the files COPYING3 and COPYING.RUNTIME respectively.  If not, see    --
-- <http://www.gnu.org/licenses/>.                                          --
--                                                                          --
------------------------------------------------------------------------------
>>>>>>> d6c57164

--  <group>Gdk, the low-level API</group>
with Glib; use Glib;
with Gdk.Drag_Contexts; use Gdk.Drag_Contexts;
with Gdk.Types; use Gdk.Types;
with Gdk.Screen;
with Gtk;
with Gtk.Target_List;

package Gdk.Dnd is

<<<<<<< HEAD
   -----------------
   -- Drag_Action --
   -----------------

   type Drag_Action is mod 2 ** 32;
   --  Possible actions for a drop onto a widget, during a drag-and-drop.
   --  The drag widgets (ie the ones from which the user can start a
   --  drag-and-drop operation) should set a mask, indicating which actions
   --  it wants to do. The first action in the list below has the highest
   --  priority, the last one the lowest. The actual action chosen for the
   --  drag-and-drop will be the highest-priority one that is also accepted
   --  by the drop site.
   --
   --  Note that in the case where the drag source supports multiple actions,
   --  the user can select the one he wants. As explained above, the default
   --  one is the highest priority one. But if the user pressed Shift at the
   --  same time, Action_Move will be used if present. Ctrl-Shift selects
   --  an Action_Link, and Ctrl selects an Action_Copy.

   Action_Any : constant Drag_Action;
   --  Any of the default action is accepted.

   Action_Default : constant Drag_Action;
   --  ???

   Action_Copy    : constant Drag_Action;
   --  Copy the data to the drop site.

   Action_Move    : constant Drag_Action;
   --  Copy the data to the drop site, and delete it from the drag source.
   --  The delete command is invoked automatically by GtkAda.

   Action_Link    : constant Drag_Action;
   --  Allow the drop site to access the data, without copying it.

   Action_Private : constant Drag_Action;
   --  Any action you want to implement. No automatic behavior is provided
   --  by GtkAda.

   Action_Ask     : constant Drag_Action;
   --  ???

   -------------------
   -- Drag_Protocol --
   -------------------

   type Drag_Protocol is
     (Drag_Proto_Motif,
      Drag_Proto_Xdnd,
      Drag_Proto_Rootwin,
      Drag_Proto_None,
      Drag_Proto_Win32_Dropfiles,
      Drag_Proto_Ole2,
      Drag_Proto_Local);
   --  The various dnd protocols recognized by a window.
   --  Note that not every window recognizes every protocol, and you should
   --  be careful as to which one you use. The function Gdk.Drag_Get_Protocol
   --  returns which one is recognized by a window.

   ------------------
   -- Drag_Context --
   ------------------

   type Drag_Context is new Gdk.C_Proxy;
   --  Structure that holds information about a drag in progress.
   --  This is used on both source and destination sides.

   ------------------
   -- Drag_Context --
   ------------------

   function Get_Actions (Context : Drag_Context) return Drag_Action;
   --  Return the possible actions associated with the context.
   --  This is the list of actions defined by the source of the drag-and-drop
   --  operation, in Source_Set.
   --  (for instance, if Source_Set was used with Action_Copy + Action_Move,
   --  the result will be exactly this sum, whatever was used for Dest_Set).

   function Get_Suggested_Action (Context : Drag_Context) return Drag_Action;
   --  Return the suggested action for that context.
   --  This is the highest priority action that was set by the source of the
   --  drag-and-drop, ie the one it would rather use. The action that is
   --  actually used is the one returned by Get_Action, and depends on the
   --  mask set by the target.

   function Get_Selected_Action (Context : Drag_Context) return Drag_Action;
   --  Return the action selected for the drag-and-drop operation.
   --  This is the highest priority action common between the drag site and the
   --  drop widget (for instance, if Source_Set was used with Action_Copy +
   --  Action_Move and Dest_Set was used with only Action_Move, this will
   --  be Action_Move).

   function Get_Action (Context : Drag_Context) return Drag_Action
                        renames Get_Selected_Action;
   --  For backwards compatibility.

=======
>>>>>>> d6c57164
   type Gdk_Atom_Array is array (Natural range <>) of Gdk.Types.Gdk_Atom;
   function Get_Targets (Context : Drag_Context) return Gdk_Atom_Array;
   --  Return the list of targets supported by this context.

   subtype Drag_Action is Gdk.Drag_Contexts.Gdk_Drag_Action;
   subtype Drag_Protocol is Gdk.Drag_Contexts.Gdk_Drag_Protocol;

   Action_Any     : constant Drag_Action := 2 ** 8 - 1;

   procedure Drag_Status
     (Context : Drag_Context;
      Action  : Drag_Action;
      Time    : Guint32);

   procedure Drop_Reply
     (Context : Drag_Context;
      Ok      : Boolean;
      Time    : Guint32);

   procedure Drop_Finish
     (Context : Drag_Context;
      Success : Boolean;
      Time    : Guint32);
   --  Clean up from the drag, and display snapback, if necessary.

   function Drag_Get_Selection (Context : Drag_Context) return Gdk_Atom;

   function Drag_Begin
     (Window  : Gdk.Gdk_Window;
      Targets : Gtk.Target_List.Gtk_Target_List) return Drag_Context;

   function Drag_Context_Get_Protocol
     (Context  : Drag_Context;
      Protocol : Drag_Protocol) return Drag_Protocol;
   --  Return which drag protocol is recognized by a given context.

   procedure Drag_Find_Window_For_Screen
     (Context     : Drag_Context;
      Drag_Window : Gdk.Gdk_Window;
      Screen      : Gdk.Screen.Gdk_Screen;
      X_Root      : Gint;
      Y_Root      : Gint;
      Dest_Window : Gdk.Gdk_Window;
      Protocol    : Drag_Protocol);

   function Drag_Motion
     (Context          : Drag_Context;
      Dest_Window      : Gdk.Gdk_Window;
      Protocol         : Drag_Protocol;
      X_Root           : Gint;
      Y_Root           : Gint;
      Suggested_Action : Drag_Action;
      Possible_Actions : Drag_Action;
      Time             : Guint32) return Boolean;

   procedure Drag_Drop (Context : Drag_Context; Time : Guint32);

   procedure Drag_Abort (Context : Drag_Context; Time : Guint32);

<<<<<<< HEAD
private

   pragma Import (C, Get_Actions, "gdk_drag_context_get_actions");
   pragma Import
     (C, Get_Suggested_Action,
     "gdk_drag_context_get_suggested_action");
   pragma Import (C, Get_Action, "gdk_drag_context_get_selected_action");

   Action_Default : constant Drag_Action := 2 ** 0;
   Action_Copy    : constant Drag_Action := 2 ** 1;
   Action_Move    : constant Drag_Action := 2 ** 2;
   Action_Link    : constant Drag_Action := 2 ** 3;
   Action_Private : constant Drag_Action := 2 ** 4;
   Action_Ask     : constant Drag_Action := 2 ** 5;
   Action_Any     : constant Drag_Action := 2 ** 8 - 1;

=======
>>>>>>> d6c57164
end Gdk.Dnd;<|MERGE_RESOLUTION|>--- conflicted
+++ resolved
@@ -1,32 +1,3 @@
-<<<<<<< HEAD
------------------------------------------------------------------------
---              GtkAda - Ada95 binding for Gtk+/Gnome                --
---                                                                   --
---                  Copyright (C) 2001-2013, AdaCore                 --
---                                                                   --
--- This library is free software; you can redistribute it and/or     --
--- modify it under the terms of the GNU General Public               --
--- License as published by the Free Software Foundation; either      --
--- version 2 of the License, or (at your option) any later version.  --
---                                                                   --
--- This library is distributed in the hope that it will be useful,   --
--- but WITHOUT ANY WARRANTY; without even the implied warranty of    --
--- MERCHANTABILITY or FITNESS FOR A PARTICULAR PURPOSE.  See the GNU --
--- General Public License for more details.                          --
---                                                                   --
--- You should have received a copy of the GNU General Public         --
--- License along with this library; if not, write to the             --
--- Free Software Foundation, Inc., 59 Temple Place - Suite 330,      --
--- Boston, MA 02111-1307, USA.                                       --
---                                                                   --
--- As a special exception, if other files instantiate generics from  --
--- this unit, or you link this unit with other files to produce an   --
--- executable, this  unit  does not  by itself cause  the resulting  --
--- executable to be covered by the GNU General Public License. This  --
--- exception does not however invalidate any other reasons why the   --
--- executable file  might be covered by the  GNU Public License.     --
------------------------------------------------------------------------
-=======
 ------------------------------------------------------------------------------
 --                  GtkAda - Ada95 binding for Gtk+/Gnome                   --
 --                                                                          --
@@ -49,7 +20,6 @@
 -- <http://www.gnu.org/licenses/>.                                          --
 --                                                                          --
 ------------------------------------------------------------------------------
->>>>>>> d6c57164
 
 --  <group>Gdk, the low-level API</group>
 with Glib; use Glib;
@@ -61,105 +31,6 @@
 
 package Gdk.Dnd is
 
-<<<<<<< HEAD
-   -----------------
-   -- Drag_Action --
-   -----------------
-
-   type Drag_Action is mod 2 ** 32;
-   --  Possible actions for a drop onto a widget, during a drag-and-drop.
-   --  The drag widgets (ie the ones from which the user can start a
-   --  drag-and-drop operation) should set a mask, indicating which actions
-   --  it wants to do. The first action in the list below has the highest
-   --  priority, the last one the lowest. The actual action chosen for the
-   --  drag-and-drop will be the highest-priority one that is also accepted
-   --  by the drop site.
-   --
-   --  Note that in the case where the drag source supports multiple actions,
-   --  the user can select the one he wants. As explained above, the default
-   --  one is the highest priority one. But if the user pressed Shift at the
-   --  same time, Action_Move will be used if present. Ctrl-Shift selects
-   --  an Action_Link, and Ctrl selects an Action_Copy.
-
-   Action_Any : constant Drag_Action;
-   --  Any of the default action is accepted.
-
-   Action_Default : constant Drag_Action;
-   --  ???
-
-   Action_Copy    : constant Drag_Action;
-   --  Copy the data to the drop site.
-
-   Action_Move    : constant Drag_Action;
-   --  Copy the data to the drop site, and delete it from the drag source.
-   --  The delete command is invoked automatically by GtkAda.
-
-   Action_Link    : constant Drag_Action;
-   --  Allow the drop site to access the data, without copying it.
-
-   Action_Private : constant Drag_Action;
-   --  Any action you want to implement. No automatic behavior is provided
-   --  by GtkAda.
-
-   Action_Ask     : constant Drag_Action;
-   --  ???
-
-   -------------------
-   -- Drag_Protocol --
-   -------------------
-
-   type Drag_Protocol is
-     (Drag_Proto_Motif,
-      Drag_Proto_Xdnd,
-      Drag_Proto_Rootwin,
-      Drag_Proto_None,
-      Drag_Proto_Win32_Dropfiles,
-      Drag_Proto_Ole2,
-      Drag_Proto_Local);
-   --  The various dnd protocols recognized by a window.
-   --  Note that not every window recognizes every protocol, and you should
-   --  be careful as to which one you use. The function Gdk.Drag_Get_Protocol
-   --  returns which one is recognized by a window.
-
-   ------------------
-   -- Drag_Context --
-   ------------------
-
-   type Drag_Context is new Gdk.C_Proxy;
-   --  Structure that holds information about a drag in progress.
-   --  This is used on both source and destination sides.
-
-   ------------------
-   -- Drag_Context --
-   ------------------
-
-   function Get_Actions (Context : Drag_Context) return Drag_Action;
-   --  Return the possible actions associated with the context.
-   --  This is the list of actions defined by the source of the drag-and-drop
-   --  operation, in Source_Set.
-   --  (for instance, if Source_Set was used with Action_Copy + Action_Move,
-   --  the result will be exactly this sum, whatever was used for Dest_Set).
-
-   function Get_Suggested_Action (Context : Drag_Context) return Drag_Action;
-   --  Return the suggested action for that context.
-   --  This is the highest priority action that was set by the source of the
-   --  drag-and-drop, ie the one it would rather use. The action that is
-   --  actually used is the one returned by Get_Action, and depends on the
-   --  mask set by the target.
-
-   function Get_Selected_Action (Context : Drag_Context) return Drag_Action;
-   --  Return the action selected for the drag-and-drop operation.
-   --  This is the highest priority action common between the drag site and the
-   --  drop widget (for instance, if Source_Set was used with Action_Copy +
-   --  Action_Move and Dest_Set was used with only Action_Move, this will
-   --  be Action_Move).
-
-   function Get_Action (Context : Drag_Context) return Drag_Action
-                        renames Get_Selected_Action;
-   --  For backwards compatibility.
-
-=======
->>>>>>> d6c57164
    type Gdk_Atom_Array is array (Natural range <>) of Gdk.Types.Gdk_Atom;
    function Get_Targets (Context : Drag_Context) return Gdk_Atom_Array;
    --  Return the list of targets supported by this context.
@@ -219,23 +90,4 @@
 
    procedure Drag_Abort (Context : Drag_Context; Time : Guint32);
 
-<<<<<<< HEAD
-private
-
-   pragma Import (C, Get_Actions, "gdk_drag_context_get_actions");
-   pragma Import
-     (C, Get_Suggested_Action,
-     "gdk_drag_context_get_suggested_action");
-   pragma Import (C, Get_Action, "gdk_drag_context_get_selected_action");
-
-   Action_Default : constant Drag_Action := 2 ** 0;
-   Action_Copy    : constant Drag_Action := 2 ** 1;
-   Action_Move    : constant Drag_Action := 2 ** 2;
-   Action_Link    : constant Drag_Action := 2 ** 3;
-   Action_Private : constant Drag_Action := 2 ** 4;
-   Action_Ask     : constant Drag_Action := 2 ** 5;
-   Action_Any     : constant Drag_Action := 2 ** 8 - 1;
-
-=======
->>>>>>> d6c57164
 end Gdk.Dnd;