--- conflicted
+++ resolved
@@ -1566,8 +1566,6 @@
    --  actually allocated a different size, the image will be rescaled as
    --  appropriate. You can disable this behavior by setting Allow_Rescale to
    --  False.
-<<<<<<< HEAD
-=======
 
    function Gtk_New_Image
      (Style  : Gtkada.Style.Drawing_Style;
@@ -1586,7 +1584,6 @@
    --  rendering.
    --  You should in general specify the size you want to use, since the
    --  icon_name itself does not provide this information.
->>>>>>> 1b954385
 
    overriding procedure Draw
      (Self    : not null access Image_Item_Record;
@@ -1964,10 +1961,7 @@
 
    type Image_Item_Record is new Container_Item_Record with record
       Image         : Gdk.Pixbuf.Gdk_Pixbuf;
-<<<<<<< HEAD
-=======
       Icon_Name     : GNAT.Strings.String_Access;
->>>>>>> 1b954385
       Allow_Rescale : Boolean := True;
    end record;
 
