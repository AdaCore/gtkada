--- conflicted
+++ resolved
@@ -23,11 +23,7 @@
 
 @titlepage
 @title GtkAda Reference Manual
-<<<<<<< HEAD
-@subtitle Version 2.24.4
-=======
 @subtitle Version 3.8.1
->>>>>>> d6c57164
 @subtitle Document revision level $Revision$
 @subtitle Date: $Date$
 @author E. Briot, J. Brobecker, A. Charlet
