#############################################################
#
#  Adding some OS specific flags and parameters
#
############################################################

AC_DEFUN(AM_ADD_OS_SPECIFIC_FLAGS,
[
   SO_EXT=.so
   SO_OPTS=-Wl,-soname,
   FPIC=-fPIC
   TARGET_LFLAGS=
   DEFAULT_LIBRARY_TYPE=static

   AC_ARG_ENABLE(static,
     [AC_HELP_STRING(
        [--disable-static],
        [Disable building of static libraries.])
AC_HELP_STRING(
        [--enable-static],
        [Build static libraries (default).])],
     [BUILD_STATIC=$enableval
      if test $enableval = no; then
         DEFAULT_LIBRARY_TYPE=relocatable
      fi],
     [BUILD_STATIC=yes])

   AC_ARG_ENABLE(shared,
     [AC_HELP_STRING(
        [--disable-shared],
        [Disable building of shared libraries (default is to build them if supported on the target)])
AC_HELP_STRING(
        [--enable-shared],
        [Build shared libraries if supported on the target and
make them preselected in project files (static libraries are preselected by default])],
     [CAN_BUILD_SHARED=$enableval
      if test $enableval = yes; then
         DEFAULT_LIBRARY_TYPE=relocatable
      fi],
     [CAN_BUILD_SHARED=yes])

   BUILD_SHARED=$CAN_BUILD_SHARED

   case $build_os in
   aix*)
      BUILD_SHARED=no
      FPIC=
      OS_SPECIFIC_LINK_OPTIONS=-Wl,-bexpall,-berok
      TARGET_LFLAGS=-Wl,-bbigtoc
      SO_OPTS="-o "
      ;;
   hp*)
      SO_EXT=.sl
      SO_OPTS=-Wl,+h,
      BUILD_SHARED=no
      ;;
   *sysv4uw* | *sysv5uw*)
      SO_OPTS=-Wl,-h,
      BUILD_SHARED=no
      FPIC=
      ;;
   *solaris*)
      SO_OPTS=-Wl,-h,
      ;;
   *irix*)
      FPIC=
      ;;
   *osf*)
      OS_SPECIFIC_LINK_OPTIONS=-Wl,-expect_unresolved,\*
      ;;
   *mingw*)
      if test x$CAN_BUILD_SHARED = xyes ; then
         BUILD_SHARED=yes
      fi
      SO_EXT=.dll
      FPIC=
      ac_tmp_GNATDIR=`which gcc | sed 's,/gcc$,,'`
      ac_GNATDIR=`cygpath --mixed $ac_tmp_GNATDIR`
      count=`cd $ac_GNATDIR; ls libgnat-*.dll | wc -l`
      if test $count -gt 1 ; then
         echo "Too many libgnat.dll, in $ac_GNATDIR"
	 echo Found: `cd $ac_GNATDIR; ls libgnat-*.dll`
         exit 1
      fi
      ac_GNATLIB=`cd $ac_GNATDIR; ls libgnat-*.dll | sed 's,lib,,;s,.dll,,'`
      OS_SPECIFIC_LINK_OPTIONS=-Wl,-L$ac_GNATDIR,-l$ac_GNATLIB
      ;;
   *darwin*)
      SO_EXT=.dylib
      if test x$CAN_BUILD_SHARED = xyes ; then
         BUILD_SHARED=yes
      fi
      SO_OPTS="-Wl,-undefined,dynamic_lookup -dynamiclib -Wl,-dylib_install_name,"
      FPIC=-fPIC
      #TARGET_LFLAGS="-Wl,-flat_namespace -Wl,-undefined,suppress"
      ;;
   # ??? The following case has been introduced because of an elaboration
   # problem with the GtkAda dynamic library and GPS (see E511-010). This
   # is a workaround, and shall be removed as soon as the bug is fixed.
   *linux*)
      case $build_cpu in
      *ia64*)
         BUILD_SHARED=no
         FPIC=
         ;;
      esac
      ;;
   esac

  if test x$BUILD_SHARED = xno ; then
     DEFAULT_LIBRARY_TYPE=static
  fi

  AC_SUBST(DEFAULT_LIBRARY_TYPE)
  AC_SUBST(OS_SPECIFIC_LINK_OPTIONS)
  AC_SUBST(BUILD_STATIC)
  AC_SUBST(BUILD_SHARED)
  AC_SUBST(SO_EXT)
  AC_SUBST(SO_OPTS)
  AC_SUBST(FPIC)
  AC_SUBST(TARGET_LFLAGS)

]
)

#############################################################
#  Checking for build type
#############################################################

AC_DEFUN(CHECK_BUILD_TYPE,
[
    AC_ARG_ENABLE(build,
                  [--enable-build=<type>       Default build type for the library (Debug, Production)],
                  BUILD_TYPE=$enableval,
                  BUILD_TYPE=Production)
]
)

#############################################################
#
#  Checking for Gnat
#
#############################################################

conftest_ok="conftest.ok"

AC_DEFUN(AM_PATH_GNAT,
[   
   AC_PATH_PROG(GNATMAKE, gnatmake, no)

   if test x$GNATMAKE = xno ; then
      AC_MSG_ERROR(I could not find gnatmake. See the file 'INSTALL' for more details.)
   fi

   AC_MSG_CHECKING(that your gnat compiler works with a simple example)

   rm -f conftest.adb
   cat << EOF > conftest.adb
with Ada.Text_IO;

procedure Conftest is
   Conftest_Ok : Ada.Text_IO.File_Type;
begin
   Ada.Text_IO.Create (File => Conftest_Ok,
                       Name => "$conftest_ok");
   Ada.Text_IO.Close (Conftest_Ok);
end Conftest;
EOF

   $GNATMAKE -q conftest > /dev/null

   if ( test ! -x conftest ) then
      AC_MSG_RESULT(no)
      AC_MSG_ERROR($GNATMAKE test failed at compile time! Check your configuration.)
   fi

   ./conftest

   if ( test ! -f $conftest_ok ) then
      AC_MSG_RESULT(no)
      AC_MSG_ERROR($GNATMAKE test failed at run time! Check your configuration.)
   fi

   AC_MSG_RESULT(yes)
])


#############################################################
#
#  Checking for gnatprep
#
#############################################################


AC_DEFUN(AM_PATH_GNATPREP,
[
   AC_PATH_PROG(GNATPREP, gnatprep, no)

   if test x$GNATPREP = xno ; then
      AC_MSG_ERROR(I could not find gnatprep. See the file 'INSTALL' for more details.)
   fi

])

#############################################################
#
#  Checking for Perl
#
#############################################################

AC_DEFUN(AM_PATH_PERL,
[
   AC_PATH_PROGS(PERL, perl5 perl)
   
   ### We don't really have any need for a specific version
   ### of perl for the moment, so we don't verify it.

])

#############################################################
#
# Configure paths for GTK+
# Extracted from the aclocal.m4 file of gimp-1.0.0
#
#############################################################

dnl AM_PATH_GTK([MINIMUM-VERSION, [ACTION-IF-FOUND [, ACTION-IF-NOT-FOUND]]])
dnl Test for GTK, and define GTK_CFLAGS and GTK_LIBS
dnl
AC_DEFUN(AM_PATH_GTK,
[dnl 
dnl Get the cflags and libraries from the pkg-config script
dnl
  AC_PATH_PROG(PKG_CONFIG, pkg-config, no)
  min_gtk_version=ifelse([$1], ,1.3.0,$1)
  AC_MSG_CHECKING(for GTK - version >= $min_gtk_version)
  no_gtk=""
  GTK="gtk+-3.0"
  if test "$PKG_CONFIG" = "no" ; then
    no_gtk=yes
  else
    GTK_PREFIX=`$PKG_CONFIG $GTK --variable=prefix`
    GTK_CFLAGS=`$PKG_CONFIG $GTK --cflags`
    GTK_LIBS=`$PKG_CONFIG $GTK gmodule-2.0 --libs`
    gtk_config_major_version=`$PKG_CONFIG $GTK --modversion | \
           sed 's/\([[0-9]]*\).\([[0-9]]*\).\([[0-9]]*\)/\1/'`
    gtk_config_minor_version=`$PKG_CONFIG $GTK --modversion | \
           sed 's/\([[0-9]]*\).\([[0-9]]*\).\([[0-9]]*\)/\2/'`
    gtk_config_micro_version=`$PKG_CONFIG $GTK --modversion | \
           sed 's/\([[0-9]]*\).\([[0-9]]*\).\([[0-9]]*\)/\3/'`

<<<<<<< HEAD
    GTK_LIBS_FOR_GNATMAKE=`echo $GTK_LIBS | sed -e 's/-framework \([^ ]*\)/-Wl,-framework -Wl,\1/g'`
=======
    GTK_LIBS_FOR_GNATMAKE=`echo $GTK_LIBS | sed -e 's/-framework \([[^ ]]*\)/-Wl,-framework -Wl,\1/g'`
>>>>>>> d6c57164

    ac_save_CFLAGS="$CFLAGS"
    ac_save_LIBS="$LIBS"
    CFLAGS="$CFLAGS $GTK_CFLAGS"
    LIBS="$LIBS $GTK_LIBS"
dnl
dnl Now check if the installed GTK is sufficiently new. (Also sanity
dnl checks the results of pkg-config to some extent
dnl
      rm -f conf.gtktest
      AC_TRY_RUN([
#include <gtk/gtk.h>
#include <stdio.h>

int 
main ()
{
  int major, minor, micro;
  char *tmp_version;

  system ("touch conf.gtktest");

  /* HP/UX 9 (%@#!) writes to sscanf strings */
  tmp_version = g_strdup("$min_gtk_version");
  if (sscanf(tmp_version, "%d.%d.%d", &major, &minor, &micro) != 3) {
     printf("%s, bad version string\n", "$min_gtk_version");
     exit(1);
   }

  if ((gtk_major_version != $gtk_config_major_version) ||
      (gtk_minor_version != $gtk_config_minor_version) ||
      (gtk_micro_version != $gtk_config_micro_version))
    {
      printf("\n*** 'pkg-config --modversion' returned %d.%d.%d, but GTK+ (%d.%d.%d)\n", 
             $gtk_config_major_version, $gtk_config_minor_version, $gtk_config_micro_version,
             gtk_major_version, gtk_minor_version, gtk_micro_version);
      printf ("*** was found! If pkg-config was correct, then it is best\n");
      printf ("*** to remove the old version of GTK+. You may also be able to fix the error\n");
      printf("*** by modifying your LD_LIBRARY_PATH enviroment variable, or by editing\n");
      printf("*** /etc/ld.so.conf. Make sure you have run ldconfig if that is\n");
      printf("*** required on your system.\n");
    } 
  else
    {
      if ((gtk_major_version > major) ||
        ((gtk_major_version == major) && (gtk_minor_version > minor)) ||
        ((gtk_major_version == major) && (gtk_minor_version == minor) && (gtk_micro_version >= micro)))
      {
        return 0;
       }
     else
      {
        printf("\n*** An old version of GTK+ (%d.%d.%d) was found.\n",
               gtk_major_version, gtk_minor_version, gtk_micro_version);
        printf("*** You need a version of GTK+ newer than %d.%d.%d. The latest version of\n",
	       major, minor, micro);
        printf("*** GTK+ is always available from ftp://ftp.gtk.org.\n");
        printf("***\n");
      }
    }
  return 1;
}
],, no_gtk=yes,[echo $ac_n "cross compiling; assumed OK... $ac_c"])

    CFLAGS="$ac_save_CFLAGS"
    LIBS="$ac_save_LIBS"
  fi

  if test "x$no_gtk" = x ; then
     AC_MSG_RESULT(yes)
     ifelse([$2], , :, [$2])     
  else
     AC_MSG_RESULT(no)
     if test "$GTK_CONFIG" = "no" ; then
       echo "*** The pkg-config script could not be found"
       echo "*** If GTK was installed in PREFIX, make sure PREFIX/bin is in"
       echo "*** your path."
     else
       if test -f conf.gtktest ; then
        :
       else
          echo "*** Could not run GTK test program, checking why..."
          CFLAGS="$CFLAGS $GTK_CFLAGS"
          LIBS="$LIBS $GTK_LIBS"
          AC_TRY_LINK([
#include <gtk/gtk.h>
#include <stdio.h>
],      [ return ((gtk_major_version) || (gtk_minor_version) || (gtk_micro_version)); ],
        [ echo "*** The test program compiled, but did not run. This usually means"
          echo "*** that the run-time linker is not finding GTK or finding the wrong"
          echo "*** version of GTK. If it is not finding GTK, you'll need to set your"
          echo "*** LD_LIBRARY_PATH environment variable, or edit /etc/ld.so.conf to point"
          echo "*** to the installed location  Also, make sure you have run ldconfig if that"
          echo "*** is required on your system"
	  echo "***"
          echo "*** If you have an old version installed, it is best to remove it, although"
          echo "*** you may also be able to get things to work by modifying LD_LIBRARY_PATH"
          echo "***"
          echo "*** If you have a RedHat 5.0 system, you should remove the GTK package that"
          echo "*** came with the system with the command"
          echo "***"
          echo "***    rpm --erase --nodeps gtk gtk-devel" ],
        [ echo "*** The test program failed to compile or link. See the file config.log for the"
          echo "*** exact error that occured. This usually means GTK was incorrectly installed"
          echo "*** or that you have moved GTK since it was installed." ])
          CFLAGS="$ac_save_CFLAGS"
          LIBS="$ac_save_LIBS"
       fi
     fi
     GTK_CFLAGS=""
     GTK_LIBS=""
     ifelse([$3], , :, [$3])
  fi
  AC_SUBST(GTK_PREFIX)
  AC_SUBST(GTK_CFLAGS)
  AC_SUBST(GTK_LIBS)
  AC_SUBST(GTK_LIBS_FOR_GNATMAKE)
  rm -f conf.gtktest
])

#############################################################
#
#  Checking for openGL
#
#############################################################


AC_DEFUN(AM_CHECK_OPENGL,
[   

   # checking for OpenGL libraries
   AC_ARG_WITH(GL,         [  --with-GL=value         Which OpenGL library to compile GtkAda with (auto,GL,GL32,MesaGL,,no)])
   AC_ARG_WITH(GL-prefix,  [  --with-GL-prefix=DIR    Prefix where GL/MesaGL is installed])
   
   if test "x$with_GL_prefix" = "x" ; then
      GL_LDOPTS=""
      GL_CFLAGS=""
   else
      GL_CFLAGS="-I$with_GL_prefix/include"
      case "${host}" in
         *64*)
            GL_LDOPTS="-L$with_GL_prefix/lib64"
            ;;
         *)
            GL_LDOPTS="-L$with_GL_prefix/lib"
            ;;
      esac
   fi

   saved_LIBS="$LIBS"

   if test "x$with_GL" != xno ; then
     AC_MSG_CHECKING([for OpenGL])
     LIBS="$saved_LIBS $GTK_LIBS $GL_LDOPTS -lGLU -lGL"
     AC_TRY_LINK( ,[ char glBegin(); glBegin(); ], have_GL=yes, have_GL=no)
     AC_MSG_RESULT($have_GL)
  
     AC_MSG_CHECKING([for GL32])
     LIBS="$saved_LIBS $GTK_LIBS $GL_LDOPTS -lglu32 -lopengl32 -lgdi32"
     AC_TRY_LINK([
#include <GL/gl.h>
#include <windows.h>], 
[ glBegin(0); 
  CreateCompatibleDC(NULL); ], have_GL32=yes, have_GL32=no)
     AC_MSG_RESULT($have_GL32)
 
     AC_MSG_CHECKING([for Mesa])
     LIBS="$saved_LIBS $GTK_LIBS $GL_LDOPTS -lMesaGLU -lMesaGL"
     AC_TRY_LINK( ,[ char glBegin(); glBegin(); ], have_MesaGL=yes, have_MesaGL=no)
     AC_MSG_RESULT($have_MesaGL)

     if test "x$have_MesaGL" = "xno"; then
       AC_MSG_CHECKING([Mesa with pthreads])
       LIBS="$saved_LIBS $GTK_LIBS $GL_LDOPTS -lMesaGLU -lMesaGL -lpthread"
       AC_TRY_LINK( ,[ char glBegin(); glBegin(); ], have_MesaGL_pthread=yes, have_MesaGL_pthread=no)
       AC_MSG_RESULT($have_MesaGL_pthread)
     fi
   fi

   LIBS="$saved_LIBS"
   HAVE_OPENGL="False"

   case "x$with_GL" in
   x|xauto)
      if test "x$have_GL" = "xyes"; then
         GL_LIBS="$GL_LDOPTS -lGLU -lGL"
         HAVE_OPENGL="True"
      elif test "x$have_GL32" = "xyes"; then
         GL_LIBS="$GL_LDOPTS -lglu32 -lopengl32 -lgdi32"
         HAVE_OPENGL="True"
      elif test "x$have_MesaGL" = "xyes"; then
         GL_LIBS="$GL_LDOPTS -lMesaGLU -lMesaGL"
         HAVE_OPENGL="True"
      elif test "x$have_MesaGL_pthread" = "xyes"; then
         GL_LIBS="$GL_LDOPTS -lMesaGLU -lMesaGL -lpthread"
         HAVE_OPENGL="True"
      fi
      ;;
   xGL)
      if test "x$have_GL" = "xyes"; then
         GL_LIBS="$GL_LDOPTS -lGLU -lGL"
         HAVE_OPENGL="True"
      else
         AC_MSG_ERROR([Missing OpenGL library])
      fi
      ;;
   xGL32)
      if test "x$have_GL" = "xyes"; then
         GL_LIBS="$GL_LDOPTS -lglu32 -lopengl32 -lgdi32"
         HAVE_OPENGL="True"
      else
         AC_MSG_ERROR([Missing Windows OpenGL library])
      fi
      ;;
   xMesaGL)
      if test "x$have_MesaGL" = "xyes"; then
         GL_LIBS="$GL_LDOPTS -lMesaGLU -lMesaGL"
         HAVE_OPENGL="True"
      elif test "x$have_MesaGL_pthread" = "xyes"; then
         GL_LIBS="$GL_LDOPTS -lMesaGLU -lMesaGL -lpthread"
         HAVE_OPENGL="True"
      else
         AC_MSG_ERROR([Missing Mesa library])
      fi
      ;;
   xno)
      ;;
   *)
      AC_MSG_ERROR([Unknown value for "--with-GL" option. Should be either auto, GL32, GL, MesaGL, no])
      ;;
   esac

   if test "x$HAVE_OPENGL" = "xFalse"; then
      AC_MSG_RESULT([*** OpenGL support will not be integrated into GtkAda ***])
   fi


   AC_SUBST(GL_LIBS)
   AC_SUBST(GL_CFLAGS)
   AC_SUBST(HAVE_OPENGL)

])

#############################################################
#
#  A small macro to create a file after preprocessing it using gnatprep
#
#############################################################


AC_DEFUN(AM_GNATPREP,
[   
   echo "creating $1"
   $GNATPREP $1.in $1 config.defs
])


#############################################################
#
#  Macro to add for using GNU gettext
#
#############################################################


AC_DEFUN(AM_WITH_NLS,
  [AC_MSG_CHECKING([whether NLS is requested])
    dnl Default is enabled NLS
    AC_ARG_ENABLE(nls,
      [  --disable-nls           do not use Native Language Support],
      USE_NLS=$enableval, USE_NLS=yes)
    AC_MSG_RESULT($USE_NLS)
    AC_SUBST(USE_NLS)

    GETTEXT_INTL="False"
    HAVE_GETTEXT="False"

    dnl If we use NLS figure out what method
    if test "$USE_NLS" = "yes"; then
      AC_DEFINE(ENABLE_NLS)

      dnl Figure out whether gettext is available in the C or intl library.
      nls_cv_header_intl=
      nls_cv_header_libgt=

      AC_CACHE_CHECK([for gettext in libc], gt_cv_func_gettext_libc,
       [AC_TRY_LINK([extern int gettext(char*);], [return (int) gettext ("")],
	gt_cv_func_gettext_libc=yes, gt_cv_func_gettext_libc=no)])

      if test "$gt_cv_func_gettext_libc" != "yes"; then
        AC_CHECK_LIB(intl, bindtextdomain,
         [AC_CACHE_CHECK([for gettext in libintl],
           gt_cv_func_gettext_libintl,
           [AC_CHECK_LIB(intl, gettext,
              gt_cv_func_gettext_libintl=yes,
              gt_cv_func_gettext_libintl=no)],
	    gt_cv_func_gettext_libintl=no)])

	  if test "$gt_cv_func_gettext_libintl" = "yes"; then
            GETTEXT_INTL="True"
          fi
      fi

       if test "$gt_cv_func_gettext_libc" = "yes" \
         || test "$gt_cv_func_gettext_libintl" = "yes"; then
            HAVE_GETTEXT="True"
       fi
    fi

    dnl Make all variables we use known to autoconf.
    AC_SUBST(GETTEXT_INTL)
    AC_SUBST(HAVE_GETTEXT)
  ])

AC_DEFUN(AM_GNU_GETTEXT,
  [AM_WITH_NLS
  ])<|MERGE_RESOLUTION|>--- conflicted
+++ resolved
@@ -249,11 +249,7 @@
     gtk_config_micro_version=`$PKG_CONFIG $GTK --modversion | \
            sed 's/\([[0-9]]*\).\([[0-9]]*\).\([[0-9]]*\)/\3/'`
 
-<<<<<<< HEAD
-    GTK_LIBS_FOR_GNATMAKE=`echo $GTK_LIBS | sed -e 's/-framework \([^ ]*\)/-Wl,-framework -Wl,\1/g'`
-=======
     GTK_LIBS_FOR_GNATMAKE=`echo $GTK_LIBS | sed -e 's/-framework \([[^ ]]*\)/-Wl,-framework -Wl,\1/g'`
->>>>>>> d6c57164
 
     ac_save_CFLAGS="$CFLAGS"
     ac_save_LIBS="$LIBS"
