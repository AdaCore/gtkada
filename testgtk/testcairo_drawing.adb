<<<<<<< HEAD
-----------------------------------------------------------------------
--          GtkAda - Ada95 binding for the Gimp Toolkit              --
--                                                                   --
--                 Copyright (C) 2010-2013, AdaCore                  --
--                                                                   --
-- This library is free software; you can redistribute it and/or     --
-- modify it under the terms of the GNU General Public               --
-- License as published by the Free Software Foundation; either      --
-- version 2 of the License, or (at your option) any later version.  --
--                                                                   --
-- This library is distributed in the hope that it will be useful,   --
-- but WITHOUT ANY WARRANTY; without even the implied warranty of    --
-- MERCHANTABILITY or FITNESS FOR A PARTICULAR PURPOSE.  See the GNU --
-- General Public License for more details.                          --
--                                                                   --
-- You should have received a copy of the GNU General Public         --
-- License along with this library; if not, write to the             --
-- Free Software Foundation, Inc., 59 Temple Place - Suite 330,      --
-- Boston, MA 02111-1307, USA.                                       --
--                                                                   --
-- As a special exception, if other files instantiate generics from  --
-- this unit, or you link this unit with other files to produce an   --
-- executable, this  unit  does not  by itself cause  the resulting  --
-- executable to be covered by the GNU General Public License. This  --
-- exception does not however invalidate any other reasons why the   --
-- executable file  might be covered by the  GNU Public License.     --
-----------------------------------------------------------------------
=======
------------------------------------------------------------------------------
--               GtkAda - Ada95 binding for the Gimp Toolkit                --
--                                                                          --
--                     Copyright (C) 2010-2013, AdaCore                     --
--                                                                          --
-- This library is free software;  you can redistribute it and/or modify it --
-- under terms of the  GNU General Public License  as published by the Free --
-- Software  Foundation;  either version 3,  or (at your  option) any later --
-- version. This library is distributed in the hope that it will be useful, --
-- but WITHOUT ANY WARRANTY;  without even the implied warranty of MERCHAN- --
-- TABILITY or FITNESS FOR A PARTICULAR PURPOSE.                            --
--                                                                          --
-- As a special exception under Section 7 of GPL version 3, you are granted --
-- additional permissions described in the GCC Runtime Library Exception,   --
-- version 3.1, as published by the Free Software Foundation.               --
--                                                                          --
-- You should have received a copy of the GNU General Public License and    --
-- a copy of the GCC Runtime Library Exception along with this program;     --
-- see the files COPYING3 and COPYING.RUNTIME respectively.  If not, see    --
-- <http://www.gnu.org/licenses/>.                                          --
--                                                                          --
------------------------------------------------------------------------------
>>>>>>> d6c57164

pragma Ada_2005;

with Ada.Text_IO; use Ada.Text_IO;

with Ada.Numerics;
with Ada.Numerics.Generic_Elementary_Functions;

with Glib; use Glib;
with Glib.Error;
with Glib.Object; use Glib.Object;

with Gdk.Cairo;
with Gdk.Pixbuf; use Gdk.Pixbuf;

<<<<<<< HEAD
=======
with Gtk.Box;             use Gtk.Box;
with Gtk.Button;          use Gtk.Button;
with Gtk.Drawing_Area;    use Gtk.Drawing_Area;
with Gtk.Print_Context;   use Gtk.Print_Context;
with Gtk.Print_Operation; use Gtk.Print_Operation;
with Gtk.Window;          use Gtk.Window;

with Gtkada.Printing;     use Gtkada.Printing;

with Cairo;         use Cairo;
>>>>>>> d6c57164
with Cairo.Matrix;  use Cairo.Matrix;
with Cairo.Pattern; use Cairo.Pattern;
with Cairo.Image_Surface; use Cairo.Image_Surface;
with Cairo.Font_Options; use Cairo.Font_Options;
with Cairo.Png; use Cairo.Png;

with Pango.Cairo;  use Pango.Cairo;
with Pango.Layout; use Pango.Layout;
with Pango.Font;   use Pango.Font;

package body Testcairo_Drawing is

   Two_Pi : constant Gdouble := Gdouble (2.0 * Ada.Numerics.Pi);
   Background : Gdk_Pixbuf := null;

   Background : Gdk_Pixbuf := null;

   package Gdouble_Numerics is new Ada.Numerics.Generic_Elementary_Functions
     (Gdouble);
   use Gdouble_Numerics;

   type Cairo_Demo_Record is new Gtk_Box_Record with record
      Test : Test_Type;
   end record;
   type Cairo_Demo is access all Cairo_Demo_Record'Class;

   type Testcairo_Print_Operation_Record is new Gtkada_Print_Operation_Record
   with record
      Widget : Cairo_Demo;
   end record;
   type Testcairo_Print_Operation is access all
     Testcairo_Print_Operation_Record'Class;

   overriding procedure Draw_Page
     (Op          : access Testcairo_Print_Operation_Record;
      Context     : Gtk_Print_Context;
      Page_Number : Gint);
   --  Handler responsible for printing pages

   ---------------
   -- On_Redraw --
   ---------------

   function On_Redraw
      (Demo : access GObject_Record'Class;
       Cr   : Cairo_Context) return Boolean
   is
      Win : constant Cairo_Demo := Cairo_Demo (Demo);
      D, D2, D3     : Gdouble;
      M, M2, M3     : Cairo_Matrix_Access;
      P             : Cairo_Pattern;
      Opt           : Cairo_Font_Options;
      Image_Surface : Cairo_Surface;
      Status        : Cairo_Status;
      Idx           : Natural;
      Error         : Glib.Error.GError;
   begin
<<<<<<< HEAD
      case Test is
=======
      case Win.Test is
>>>>>>> d6c57164
         when Image =>
            if Background = null then
               Gdk_New_From_File (Background, "background.jpg", Error);
            end if;

            Gdk.Cairo.Set_Source_Pixbuf (Cr, Background, 10.0, 10.0);
<<<<<<< HEAD

=======
>>>>>>> d6c57164
            Cairo.Paint (Cr);

         when Rectangles =>
            for J in reverse 1 .. 10 loop
               D := Gdouble (J);
               Set_Source_Rgb (Cr, D / 10.0, 0.5 - D / 20.0, 0.0);
               Rectangle (Cr, 0.0, 0.0, D * 10.0, D * 10.0);
               Fill (Cr);
            end loop;

         when Transparency =>
            for J in 1 .. 5 loop
               D := Gdouble (J);

               --  Create a transparent color
               Set_Source_Rgba (Cr, 0.0, 0.0, 1.0, 1.0 - D / 5.0);

               --  Draw a disk
               Arc (Cr     => Cr,
                    Xc     => 100.0 + D * 60.0,
                    Yc     => 100.0,
                    Radius => 100.0,
                    Angle1 => 0.0,
                    Angle2 => Two_Pi);
               Fill (Cr);
            end loop;

         when Operators =>
            declare
               Layout : Pango_Layout;
               Desc   : Pango_Font_Description;
            begin
               Layout := Create_Pango_Layout (Win);
               Desc := Pango.Font.From_String ("Verdana 9");
               Set_Font_Description (Layout, Desc);

               for Op in Cairo_Operator'Range loop
                  Idx := Cairo_Operator'Pos (Op);
                  Cairo.Save (Cr);
                  Cairo.Translate
                    (Cr,
                     170.0 * Gdouble (Idx mod 5),
                     120.0 * Gdouble (Idx / 5));
                  Cairo.Push_Group (Cr);
                  Cairo.Rectangle (Cr, 0.0, 0.0, 120.0, 80.0);
                  Cairo.Set_Source_Rgba (Cr, 0.7, 0.0, 0.0, 0.8);
                  Cairo.Fill (Cr);

                  Cairo.Set_Operator (Cr, Op);

                  Cairo.Rectangle (Cr, 20.0, 10.0, 120.0, 80.0);
                  Cairo.Set_Source_Rgba (Cr, 0.0, 0.0, 0.9, 0.4);
                  Cairo.Fill (Cr);
                  P := Cairo.Pop_Group (Cr);
                  Cairo.Set_Source (Cr, P);
                  Cairo.Paint (Cr);
                  Destroy (P);

                  Set_Text (Layout, Cairo_Operator'Image (Op));
                  Cairo.Set_Source_Rgb (Cr, 0.0, 0.0, 0.0);
                  Cairo.Move_To (Cr, 0.0, 95.0);
                  Pango.Cairo.Show_Layout  (Cr, Layout);

                  Cairo.Restore (Cr);
               end loop;

               Unref (Layout);
               Free (Desc);
            end;

         when Matrix =>
            M := new Cairo_Matrix;
            M2 := new Cairo_Matrix;
            M3 := new Cairo_Matrix;

            for J in 1 .. 50 loop
               D := Gdouble (J - 1) / 50.0;

               --  Create a color
               Set_Source_Rgba (Cr, 0.0, 1.0 - D, D, 0.7);

               --  Create a rotation matrix
               Init_Rotate (M, Two_Pi * D);

               --  Create a translation matrix
               Init_Translate (M2, 400.0 * D + 50.0, 200.0 * D + 50.0);

               --  Create a scale matrix
               Init_Scale (M3, 1.0 - D, 1.0 - D);

               --  We want first to scale, then rotate...
               Multiply (M, M, M3);

               --  ...then translate.
               Multiply (M, M, M2);

               --  Reset the transformation matrix on CR...
               Identity_Matrix (Cr);

               --  ... then apply our scale + rotate + translate matrix
               Transform (Cr, M);

               --  Draw a rectangle
               Rectangle (Cr, -50.0, -50.0, 100.0, 100.0);
               Fill (Cr);
            end loop;

            Unchecked_Free (M);
            Unchecked_Free (M2);
            Unchecked_Free (M3);

         when Transformations =>
            for J in 1 .. 50 loop
               D := Gdouble (J - 1) / 50.0;

               --  Create a color
               Set_Source_Rgba (Cr, 0.0, 1.0 - D, D, 0.7);

               --  Reset the transformation matrix on CR...
               Identity_Matrix (Cr);

               --  ... then apply our scale + rotate + translate matrix
               Translate (Cr, 400.0 * D + 50.0, 200.0 * D + 50.0);
               Rotate (Cr, Two_Pi * D);
               Scale (Cr, 1.0 - D, 1.0 - D);

               --  Draw a rectangle
               Rectangle (Cr, -50.0, -50.0, 100.0, 100.0);
               Fill (Cr);
            end loop;

         when Paths =>
            New_Path (Cr);

            --  Draw a sinusoid
            Move_To (Cr, 2.0, 50.0);
            for J in 2 .. 40 loop
               D := Gdouble (J) / 20.0;
               Line_To (Cr, 300.0 * D, 50.0 + 50.0 * Sin (Two_Pi * D * 2.0));
            end loop;

            Set_Source_Rgb (Cr, 0.2, 0.0, 0.5);
            Stroke (Cr);

            --  Draw a sinusoid using curves to go from one point to the next
            Move_To (Cr, 2.0, 100.0);
            for J in 2 .. 40 loop
               D  := Gdouble (J - 1) / 20.0;
               D2 := (Gdouble (J) - 1.6) / 20.0;
               D3 := (Gdouble (J) - 1.3) / 20.0;

               Curve_To (Cr,
                         300.0 * D2,
                         100.0 + 50.0 * Sin (Two_Pi * D2 * 2.0),

                         300.0 * D3,
                         100.0 + 50.0 * Sin (Two_Pi * D3 * 2.0),

                         300.0 * D,

                         100.0 + 50.0 * Sin (Two_Pi * D * 2.0));
            end loop;

            Set_Source_Rgb (Cr, 0.5, 0.0, 0.2);
            Stroke (Cr);

            --  Draw a sinusoid using a dashed line
            Move_To (Cr, 2.0, 150.0);
            for J in 2 .. 40 loop
               D := Gdouble (J - 1) / 20.0;
               Line_To (Cr, 300.0 * D, 150.0 + 50.0 * Sin (Two_Pi * D * 2.0));
            end loop;

            Set_Source_Rgb (Cr, 0.5, 0.0, 0.5);
            Set_Dash (Cr, (1 => 15.0, 2 => 10.0, 3 => 2.0, 4 => 10.0), 0.1);
            Stroke (Cr);

            --  Draw a sinusoid using thick round-capped lines
            Move_To (Cr, 2.0, 200.0);
            for J in 1 .. 40 loop
               D := Gdouble (J - 1) / 20.0;
               Line_To (Cr, 300.0 * D, 200.0 + 50.0 * Sin (Two_Pi * D * 2.0));
            end loop;

            declare
               Dashes : Dash_Array_Access;
               Offset : Gdouble;
            begin
               Get_Dash (Cr, Dashes, Offset);
               Set_Dash (Cr, Dashes (1 .. 4), Offset);
            end;

            Set_Line_Width (Cr, 7.0);
            Set_Line_Cap (Cr, Cairo_Line_Cap_Round);
            Set_Source_Rgb (Cr, 0.5, 0.5, 1.0);
            Stroke (Cr);

            --  Draw a sinusoid using a thin line and no dashes
            Move_To (Cr, 2.0, 250.0);
            for J in 2 .. 40 loop
               D := Gdouble (J - 1) / 20.0;
               Line_To (Cr, 300.0 * D, 250.0 + 50.0 * Sin (Two_Pi * D * 2.0));
            end loop;

            Set_Line_Width (Cr, 1.0);
            Set_Line_Cap (Cr, Cairo_Line_Cap_Butt);
            Set_Source_Rgb (Cr, 0.0, 0.0, 0.0);
            Set_Dash (Cr, No_Dashes, 0.0);
            Stroke (Cr);

            --  Draw a sinusoid without antialiasing
            Move_To (Cr, 2.0, 300.0);
            for J in 2 .. 40 loop
               D := Gdouble (J - 1) / 20.0;
               Line_To (Cr, 300.0 * D, 300.0 + 50.0 * Sin (Two_Pi * D * 2.0));
            end loop;

            Set_Antialias (Cr, Cairo_Antialias_None);
            Stroke (Cr);

         when Patterns =>
            --  A solid-filled rectangle
            P := Create_Rgb (1.0, 1.0, 0.0);
            Set_Source (Cr, P);
            Rectangle (Cr, 10.0, 10.0, 100.0, 100.0);
            Fill (Cr);
            Destroy (P);

            --  A rectangle with a transparent solid fill
            P := Create_Rgba (0.0, 0.0, 1.0, 0.3);
            Set_Source (Cr, P);
            Rectangle (Cr, 5.0, 30.0, 100.0, 100.0);
            Fill (Cr);
            Destroy (P);

            --  A rectangle with a linear gradient
            P := Create_Linear (120.0, 10.0, 170.0, 60.0);
            Add_Color_Stop_Rgb (P, 0.0, 1.0, 1.0, 0.0);
            Add_Color_Stop_Rgb (P, 1.0, 0.0, 0.0, 1.0);
            Set_Source (Cr, P);
            Rectangle (Cr, 120.0, 10.0, 100.0, 100.0);
            Fill (Cr);
            Destroy (P);

            --  A rectangle with a linear transparent gradient
            P := Create_Rgb (1.0, 1.0, 0.0);
            Set_Source (Cr, P);
            Rectangle (Cr, 230.0, 10.0, 100.0, 100.0);
            Fill (Cr);
            Destroy (P);
            P := Create_Linear (275.0, 30.0, 225.0, 80.0);
            Add_Color_Stop_Rgba (P, 0.0, 0.0, 1.0, 0.0, 0.0);
            Add_Color_Stop_Rgba (P, 1.0, 0.0, 0.0, 1.0, 1.0);
            Set_Source (Cr, P);
            Rectangle (Cr, 225.0, 30.0, 100.0, 100.0);
            Fill (Cr);
            Destroy (P);

            --  A rectangle with a radial transparent gradient
            Set_Source_Rgb (Cr, 0.5, 0.0, 0.5);
            P := Create_Radial (365.0, 35.0, 10.0, 365.0, 35.0, 30.0);
            Add_Color_Stop_Rgba (P, 0.0, 0.0, 1.0, 0.0, 0.0);
            Add_Color_Stop_Rgba (P, 1.0, 0.0, 0.0, 1.0, 1.0);
            Set_Source (Cr, P);
            Rectangle (Cr, 340.0, 10.0, 100.0, 100.0);
            Fill (Cr);
            Destroy (P);

         when Toy_Text =>
            --  "Hello world" using two calls to Show_Text, taking advantage
            --  of the fact that one call to Show_Text places the current point
            --  after the first string
            Set_Source_Rgb (Cr, 0.0, 0.0, 1.0);
            Select_Font_Face
              (Cr, "courier",
               Cairo_Font_Slant_Normal,
               Cairo_Font_Weight_Normal);
            Set_Font_Size (Cr, 10.0);
            Move_To (Cr, 10.0, 10.0);
            Show_Text (Cr, "Hello");
            Show_Text (Cr, " World!");

            --  Bold and a bigger font
            Move_To (Cr, 20.0, 30.0);
            Select_Font_Face
              (Cr, "courier",
               Cairo_Font_Slant_Normal,
               Cairo_Font_Weight_Bold);
            Set_Font_Size (Cr, 20.0);
            Show_Text (Cr, "Bigger");

            --  Modify font options to remove anti-aliasing
            Move_To (Cr, 10.0, 100.0);
            Opt := Create;
            Get_Font_Options (Cr, Opt);
            Set_Antialias (Opt, Cairo_Antialias_None);
            Set_Font_Options (Cr, Opt);
            Show_Text (Cr, "No antialias");
            Set_Antialias (Opt, Cairo_Antialias_Default);
            Set_Font_Options (Cr, Opt);
            Destroy (Opt);

            Fill (Cr);

            --  Draw along the path of the text
            Set_Source_Rgb (Cr, 0.3, 0.0, 0.1);
            Set_Font_Size (Cr, 80.0);
            Move_To (Cr, 150.0, 200.0);
            Set_Dash (Cr, (1 => 2.0, 2 => 2.0), 0.0);
            Text_Path (Cr, "Text path");

            --  Print the stroke extents for this text
            declare
               X1, Y1, X2, Y2 : aliased Gdouble;
            begin
               Stroke_Extents (Cr, X1'Access, Y1'Access, X2'Access, Y2'Access);
               Put_Line ("Stroke extents:" &
                         Integer (X1)'Img & "," &
                         Integer (Y1)'Img & " - " &
                         Integer (X2)'Img & "," &
                         Integer (Y2)'Img);
            end;

            Stroke (Cr);

            --  Use matrix transforms on the text
            Move_To (Cr, 200.0, 100.0);
            Set_Source_Rgb (Cr, 0.5, 0.0, 1.0);

            M := new Cairo_Matrix;
            Init_Scale (M, 10.0, 40.0);
            Rotate (M, -0.1);
            Set_Font_Matrix (Cr, M);
            Show_Text (Cr, "text with matrix transforms");
            Unchecked_Free (M);

         when Pango_Text =>
            declare
               Layout : Pango_Layout;
               Desc   : Pango_Font_Description;
            begin
               Desc := From_String ("Verdana Medium Italic 15");
               Layout := Create_Pango_Layout
                 (Win, "Verdana Medium Italic 15");
               Set_Font_Description (Layout, Desc);
               Show_Layout (Cr, Layout);
               Unref (Layout);
               Free (Desc);

               Desc := From_String ("Helvetica 20");
               Move_To (Cr, 20.0, 20.0);
               Layout := Create_Pango_Layout (Win);
               Layout.Set_Markup
                 ("<b>bold</b> <i>italic</i> " &
                  "<span foreground=""#FF9900"">orange</span>");
               Set_Font_Description (Layout, Desc);
               Show_Layout (Cr, Layout);
               Unref (Layout);
               Free (Desc);
            end;

         when Clip_And_Paint =>
            --  Paint the background pink
            Set_Source_Rgb (Cr, 1.0, 0.9, 0.9);
            Paint (Cr);

            --  Draw a green rectangle
            Rectangle (Cr, 50.0, 50.0, 150.0, 150.0);
            Set_Source_Rgb (Cr, 0.0, 1.0, 0.0);
            Fill (Cr);

            --  Create a path
            Move_To (Cr, 10.0, 10.0);
            Rel_Line_To (Cr, 0.0, 100.0);
            Rel_Line_To (Cr, 100.0, 60.0);
            Rel_Line_To (Cr, 50.0, 0.0);
            Close_Path (Cr);

            --  Clip
            Clip (Cr);

            --  Paint the clipped region with a transparent blue.
            Set_Source_Rgb (Cr, 0.0, 0.0, 1.0);
            Paint_With_Alpha (Cr, 0.6);

         when Surface_And_Png =>
            Set_Source_Rgb (Cr, 1.0, 1.0, 1.0);
            Rectangle (Cr, 40.0, 40.0, 300.0, 200.0);
            Fill (Cr);

            declare
               Width  : constant := 60;
               Height : constant := 60;
               Data   : constant ARGB32_Array_Access := new ARGB32_Array
                 (1 .. Width * Height);

               Data2  : constant RGB24_Array_Access := new RGB24_Array
                 (1 .. Width * Height);

               Data3  : constant Byte_Array_Access := new Byte_Array
                 (1 .. Width * Height);

            begin
               --  Initialize some data
               for Line in 1 .. Height loop
                  for Col in 1 .. Width loop
                     Data ((Line - 1) * Width + Col) :=
                       (Alpha => 200,
                        Red   => Byte (Line * 4),
                        Green => Byte (Col * 4),
                        Blue  => 0);
                     Data2 ((Line - 1) * Width + Col) :=
                       (Red   => Byte (Line * 4),
                        Green => Byte (Col * 4),
                        Blue  => 0);

                     Data3 ((Line - 1) * Width + Col) := Byte (Line);
                  end loop;
               end loop;

               --  Manual "video inverse" in the middle of the surface

               for L in 10 .. 30 loop
                  for C in 30 .. 50 loop
                     Data (L * Width + C).Red := 255
                       - Data (L * Width + C).Red;
                     Data (L * Width + C).Green := 255
                       - Data (L * Width + C).Green;
                     Data (L * Width + C).Blue := 255
                       - Data (L * Width + C).Blue;
                  end loop;
               end loop;

               Image_Surface := Create_For_Data_ARGB32 (Data, Width, Height);
               Set_Source_Surface (Cr, Image_Surface, 10.0, 10.0);
               Paint (Cr);

               Image_Surface := Create_For_Data_RGB24 (Data2, Width, Height);
               Set_Source_Surface (Cr, Image_Surface, 75.0, 10.0);
               Paint (Cr);

               Image_Surface := Create_For_Data_A8 (Data3, Width, Height);
               Set_Source_Surface (Cr, Image_Surface, 140.0, 10.0);
               Paint (Cr);

               Put ("Writing to PNG ... ");
               Status := Write_To_Png (Image_Surface, "try.png");
               Put_Line (Status'Img);
            end;
      end case;

      return False;
   end On_Redraw;

   ---------------
   -- Draw_Page --
   ---------------

   procedure Draw_Page
     (Op          : access Testcairo_Print_Operation_Record;
      Context     : Gtk_Print_Context;
      Page_Number : Gint)
   is
      Cr  : Cairo_Context;
      Tmp : Boolean;
      pragma Unreferenced (Tmp, Page_Number);
   begin
      Cr := Get_Cairo_Context (Context);
      Tmp := On_Redraw (Op.Widget, Cr);
   end Draw_Page;

   -----------------
   -- On_Print_Cb --
   -----------------

   procedure On_Print_Cb (Demo : access GObject_Record'Class) is
      D : constant Cairo_Demo := Cairo_Demo (Demo);
      Print_Op : Testcairo_Print_Operation;
      Result   : Gtk_Print_Operation_Result;
      pragma Unreferenced (Result);
   begin
      Print_Op := new Testcairo_Print_Operation_Record;
      Print_Op.Widget := D;
      Gtkada.Printing.Initialize (Print_Op);

      Print_Op.Set_N_Pages (1);

      --  Call up the print operation dialog
      Result := Connect_And_Run
         (Print_Op, Action_Print_Dialog, Gtk_Window (Get_Toplevel (D)));
   end On_Print_Cb;

   --------------
   -- Run_Test --
   --------------

   procedure Run_Test
      (Frame : access Gtk_Frame_Record'Class;
       Test  : Test_Type)
   is
      Box    : Cairo_Demo;
      Area   : Gtk_Drawing_Area;
      Button : Gtk_Button;
   begin
      Frame.Set_Label ("Cairo demo -- " & Test'Img);

      Box := new Cairo_Demo_Record;
      Box.Test := Test;
      Initialize_Vbox (Box, Homogeneous => False);
      Frame.Add (Box);

      Gtk_New (Area);
      Box.Pack_Start (Area, Expand => True, Fill => True);
      Area.On_Draw (On_Redraw'Access, Box);

      Gtk_New (Button, "Print");
      Box.Pack_Start (Button, Expand => False);
      Button.On_Clicked (On_Print_Cb'Access, Box);

      Frame.Show_All;
   end Run_Test;

   ---------
   -- Run --
   ---------

   procedure Run (Frame : access Gtk_Frame_Record'Class) is
   begin
      Run_Test (Frame, Test);
   end Run;
end Testcairo_Drawing;<|MERGE_RESOLUTION|>--- conflicted
+++ resolved
@@ -1,32 +1,3 @@
-<<<<<<< HEAD
------------------------------------------------------------------------
---          GtkAda - Ada95 binding for the Gimp Toolkit              --
---                                                                   --
---                 Copyright (C) 2010-2013, AdaCore                  --
---                                                                   --
--- This library is free software; you can redistribute it and/or     --
--- modify it under the terms of the GNU General Public               --
--- License as published by the Free Software Foundation; either      --
--- version 2 of the License, or (at your option) any later version.  --
---                                                                   --
--- This library is distributed in the hope that it will be useful,   --
--- but WITHOUT ANY WARRANTY; without even the implied warranty of    --
--- MERCHANTABILITY or FITNESS FOR A PARTICULAR PURPOSE.  See the GNU --
--- General Public License for more details.                          --
---                                                                   --
--- You should have received a copy of the GNU General Public         --
--- License along with this library; if not, write to the             --
--- Free Software Foundation, Inc., 59 Temple Place - Suite 330,      --
--- Boston, MA 02111-1307, USA.                                       --
---                                                                   --
--- As a special exception, if other files instantiate generics from  --
--- this unit, or you link this unit with other files to produce an   --
--- executable, this  unit  does not  by itself cause  the resulting  --
--- executable to be covered by the GNU General Public License. This  --
--- exception does not however invalidate any other reasons why the   --
--- executable file  might be covered by the  GNU Public License.     --
------------------------------------------------------------------------
-=======
 ------------------------------------------------------------------------------
 --               GtkAda - Ada95 binding for the Gimp Toolkit                --
 --                                                                          --
@@ -49,7 +20,6 @@
 -- <http://www.gnu.org/licenses/>.                                          --
 --                                                                          --
 ------------------------------------------------------------------------------
->>>>>>> d6c57164
 
 pragma Ada_2005;
 
@@ -65,8 +35,6 @@
 with Gdk.Cairo;
 with Gdk.Pixbuf; use Gdk.Pixbuf;
 
-<<<<<<< HEAD
-=======
 with Gtk.Box;             use Gtk.Box;
 with Gtk.Button;          use Gtk.Button;
 with Gtk.Drawing_Area;    use Gtk.Drawing_Area;
@@ -77,7 +45,6 @@
 with Gtkada.Printing;     use Gtkada.Printing;
 
 with Cairo;         use Cairo;
->>>>>>> d6c57164
 with Cairo.Matrix;  use Cairo.Matrix;
 with Cairo.Pattern; use Cairo.Pattern;
 with Cairo.Image_Surface; use Cairo.Image_Surface;
@@ -91,8 +58,6 @@
 package body Testcairo_Drawing is
 
    Two_Pi : constant Gdouble := Gdouble (2.0 * Ada.Numerics.Pi);
-   Background : Gdk_Pixbuf := null;
-
    Background : Gdk_Pixbuf := null;
 
    package Gdouble_Numerics is new Ada.Numerics.Generic_Elementary_Functions
@@ -135,21 +100,13 @@
       Idx           : Natural;
       Error         : Glib.Error.GError;
    begin
-<<<<<<< HEAD
-      case Test is
-=======
       case Win.Test is
->>>>>>> d6c57164
          when Image =>
             if Background = null then
                Gdk_New_From_File (Background, "background.jpg", Error);
             end if;
 
             Gdk.Cairo.Set_Source_Pixbuf (Cr, Background, 10.0, 10.0);
-<<<<<<< HEAD
-
-=======
->>>>>>> d6c57164
             Cairo.Paint (Cr);
 
          when Rectangles =>
